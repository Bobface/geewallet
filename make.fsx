--- conflicted
+++ resolved
@@ -44,14 +44,6 @@
 """
 
 let JustBuild binaryConfig =
-<<<<<<< HEAD
-    Console.WriteLine "Gathering gwallet dependencies..."
-    let nuget = Process.Execute (sprintf "nuget restore %s" BACKEND_SOLUTION_FILE, true, false)
-    if (nuget.ExitCode <> 0) then
-        Environment.Exit 1
-
-=======
->>>>>>> 6bc4e843
     Console.WriteLine "Compiling gwallet..."
     let xbuildParams = sprintf "%s /p:Configuration=%s"
                                BACKEND_SOLUTION_FILE (binaryConfig.ToString())
