﻿#!/usr/bin/env fsharpi

open System
open System.IO
open System.Linq
open System.Diagnostics

#r "System.Configuration"
#load "InfraLib/Misc.fs"
#load "InfraLib/Process.fs"
#load "InfraLib/Git.fs"
open FSX.Infrastructure
open Process

let UNIX_NAME = "gwallet"
let CONSOLE_FRONTEND = "GWallet.Frontend.Console"
let GTK_FRONTEND = "GWallet.Frontend.XF.Gtk"
let DEFAULT_SOLUTION_FILE = "gwallet.core.sln"
let LINUX_SOLUTION_FILE = "gwallet.linux.sln"
let BACKEND = "GWallet.Backend"

type Frontend =
    | Console
    | Gtk
    member self.GetProjectName() =
        match self with
        | Console -> CONSOLE_FRONTEND
        | Gtk -> GTK_FRONTEND
    override self.ToString() =
        sprintf "%A" self

type BinaryConfig =
    | Debug
    | Release
    override self.ToString() =
        sprintf "%A" self

let rec private GatherTarget (args: string list, targetSet: Option<string>): Option<string> =
    match args with
    | [] -> targetSet
    | head::tail ->
        if (targetSet.IsSome) then
            failwith "only one target can be passed to make"
        GatherTarget (tail, Some (head))

let scriptsDir = __SOURCE_DIRECTORY__ |> DirectoryInfo
let rootDir = Path.Combine(scriptsDir.FullName, "..") |> DirectoryInfo

let buildConfigFileName = "build.config"
let buildConfigContents =
    let buildConfig = FileInfo (Path.Combine (scriptsDir.FullName, buildConfigFileName))
    if not (buildConfig.Exists) then
        let configureLaunch =
            match Misc.GuessPlatform() with
            | Misc.Platform.Windows -> ".\\configure.bat"
            | _ -> "./configure.sh"
        Console.Error.WriteLine (sprintf "ERROR: configure hasn't been run yet, run %s first"
                                         configureLaunch)
        Environment.Exit 1

    let skipBlankLines line = not <| String.IsNullOrWhiteSpace line
    let splitLineIntoKeyValueTuple (line:string) =
        let pair = line.Split([|'='|], StringSplitOptions.RemoveEmptyEntries)
        if pair.Length <> 2 then
            failwithf "All lines in %s must conform to format:\n\tkey=value"
                      buildConfigFileName
        pair.[0], pair.[1]

    let buildConfigContents =
        File.ReadAllLines buildConfig.FullName
        |> Array.filter skipBlankLines
        |> Array.map splitLineIntoKeyValueTuple
        |> Map.ofArray
    buildConfigContents

let GetOrExplain key map =
    match map |> Map.tryFind key with
    | Some k -> k
    | None   -> failwithf "No entry exists in %s with a key '%s'."
                          buildConfigFileName key

let prefix = buildConfigContents |> GetOrExplain "Prefix"
<<<<<<< HEAD
let libInstallDir = DirectoryInfo (Path.Combine (prefix, "lib", UNIX_NAME))
let binInstallDir = DirectoryInfo (Path.Combine (prefix, "bin"))

let wrapperScript = """#!/bin/sh
set -e
exec mono "$TARGET_DIR/$GWALLET_PROJECT.exe" "$@"
=======
let libPrefixDir = DirectoryInfo (Path.Combine (prefix, "lib", UNIX_NAME))
let binPrefixDir = DirectoryInfo (Path.Combine (prefix, "bin"))

let launcherScriptFile = Path.Combine (scriptsDir.FullName, "bin", UNIX_NAME) |> FileInfo
let mainBinariesDir binaryConfig = DirectoryInfo (Path.Combine(rootDir.FullName,
                                                               "src",
                                                               DEFAULT_FRONTEND,
                                                               "bin",
                                                               binaryConfig.ToString()))

let wrapperScript = """#!/usr/bin/env bash
set -eo pipefail

if [[ $SNAP ]]; then
    PKG_DIR=$SNAP/usr
    export MONO_PATH=$PKG_DIR/lib/mono/4.5
    export MONO_CONFIG=$SNAP/etc/mono/config
    export MONO_CFG_DIR=$SNAP/etc
    export MONO_REGISTRY_PATH=~/.mono/registry
    export MONO_GAC_PREFIX=$PKG_DIR/lib/mono/gac/
fi

DIR_OF_THIS_SCRIPT=$(dirname "$(realpath "$0")")
FRONTEND_PATH="$DIR_OF_THIS_SCRIPT/../lib/$UNIX_NAME/$GWALLET_PROJECT.exe"
exec mono "$FRONTEND_PATH" "$@"
>>>>>>> 14f1747d
"""

let nugetExe = Path.Combine(rootDir.FullName, ".nuget", "nuget.exe") |> FileInfo
let nugetPackagesSubDirName = "packages"

let PrintNugetVersion () =
    if not (nugetExe.Exists) then
        false
    else
        let nugetProc = Process.Execute ({ Command = "mono"; Arguments = nugetExe.FullName }, Echo.Off)
        Console.WriteLine nugetProc.Output.StdOut
        if nugetProc.ExitCode = 0 then
            true
        else
            Console.Error.WriteLine nugetProc.Output.StdErr
            Console.WriteLine()
            failwith "nuget process' output contained errors ^"

let BuildSolution buildTool solutionFileName binaryConfig extraOptions =
    let configOption = sprintf "/p:Configuration=%s" (binaryConfig.ToString())
    let configOptions =
        match buildConfigContents |> Map.tryFind "DefineConstants" with
        | Some constants -> sprintf "%s;DefineConstants=%s" configOption constants
        | None   -> configOption
    let buildArgs = sprintf "%s %s %s"
                            solutionFileName
                            configOptions
                            extraOptions
    let buildProcess = Process.Execute ({ Command = buildTool; Arguments = buildArgs }, Echo.All)
    if (buildProcess.ExitCode <> 0) then
        Console.Error.WriteLine (sprintf "%s build failed" buildTool)
        PrintNugetVersion() |> ignore
        Environment.Exit 1

let JustBuild binaryConfig: Frontend*FileInfo =
    printfn "Building in %s mode..." (binaryConfig.ToString().ToUpper())
    let buildTool = Map.tryFind "BuildTool" buildConfigContents
    if buildTool.IsNone then
        failwith "A BuildTool should have been chosen by the configure script, please report this bug"

    BuildSolution buildTool.Value DEFAULT_SOLUTION_FILE binaryConfig String.Empty

    let frontend =
        // older mono versions (which only have xbuild, not msbuild) can't compile .NET Standard assemblies
        if buildTool.Value = "msbuild" && Misc.GuessPlatform () = Misc.Platform.Linux then

            let pkgConfigForGtkProc = Process.Execute({ Command = "pkg-config"; Arguments = "gtk-sharp-2.0" }, Echo.All)
            let isGtkPresent =
                (0 = pkgConfigForGtkProc.ExitCode)

            if isGtkPresent then

                // somehow, msbuild doesn't restore the dependencies of the GTK frontend (Xamarin.Forms in particular)
                // when targetting the LINUX_SOLUTION_FILE below, so we need this workaround. TODO: report this bug
                let nugetWorkaroundArgs =
                    sprintf "%s restore src/%s/%s.fsproj -SolutionDirectory ."
                            nugetExe.FullName GTK_FRONTEND GTK_FRONTEND
                Process.Execute({ Command = "mono"; Arguments = nugetWorkaroundArgs }, Echo.All) |> ignore

                BuildSolution "msbuild" LINUX_SOLUTION_FILE binaryConfig "/t:Restore"
                // TODO: report as a bug the fact that /t:Restore;Build doesn't work while /t:Restore and later /t:Build does
                BuildSolution "msbuild" LINUX_SOLUTION_FILE binaryConfig "/t:Build"
                Frontend.Gtk
            else
                Frontend.Console
        else
            Frontend.Console

    let scriptName = sprintf "%s-%s" UNIX_NAME (frontend.ToString().ToLower())
    let launcherScriptFile = FileInfo (Path.Combine (__SOURCE_DIRECTORY__, "bin", scriptName))
    Directory.CreateDirectory(launcherScriptFile.Directory.FullName) |> ignore
    let wrapperScriptWithPaths =
<<<<<<< HEAD
        wrapperScript.Replace("$TARGET_DIR", libInstallDir.FullName)
                     .Replace("$GWALLET_PROJECT", frontend.GetProjectName())
=======
        wrapperScript.Replace("$UNIX_NAME", UNIX_NAME)
                     .Replace("$GWALLET_PROJECT", DEFAULT_FRONTEND)
>>>>>>> 14f1747d
    File.WriteAllText (launcherScriptFile.FullName, wrapperScriptWithPaths)
    frontend,launcherScriptFile

let MakeCheckCommand (commandName: string) =
    if not (Process.CommandWorksInShell commandName) then
        Console.Error.WriteLine (sprintf "%s not found, please install it first" commandName)
        Environment.Exit 1

let GetPathToFrontend (frontend: Frontend) (binaryConfig: BinaryConfig): DirectoryInfo*FileInfo =
    let frontendProjName = frontend.GetProjectName()
    let dir = Path.Combine (rootDir.FullName, "src", frontendProjName, "bin", binaryConfig.ToString())
                  |> DirectoryInfo
    let mainExecFile = dir.GetFiles("*.exe", SearchOption.TopDirectoryOnly).Single()
    dir,mainExecFile

let GetPathToBackend () =
    Path.Combine (rootDir.FullName, "src", BACKEND)

let MakeAll() =
    let buildConfig = BinaryConfig.Debug
    let frontend,_ = JustBuild buildConfig
    frontend,buildConfig

let RunFrontend (frontend: Frontend) (buildConfig: BinaryConfig) (maybeArgs: Option<string>) =
    let oldVersionOfMono =
        let versionOfMonoWhereRunningExesDirectlyIsSupported = "5.16"

        match Misc.GuessPlatform() with
        | Misc.Platform.Windows ->
            // not using Mono anyway
            false
        | Misc.Platform.Mac ->
            // unlikely that anyone uses old Mono versions in Mac, as it's easy to update (TODO: detect anyway)
            false
        | Misc.Platform.Linux ->
            let pkgConfig = "pkg-config"
            if not (Process.CommandWorksInShell pkgConfig) then
                failwithf "'%s' was uninstalled after ./configure.sh was invoked?" pkgConfig
            let pkgConfigCmd = { Command = pkgConfig
                                 Arguments = sprintf "--atleast-version=%s mono"
                                                 versionOfMonoWhereRunningExesDirectlyIsSupported }
            let processResult = Process.Execute(pkgConfigCmd, Echo.OutputOnly)
            processResult.ExitCode <> 0

    let frontendDir,frontendExecutable = GetPathToFrontend frontend buildConfig
    let pathToFrontend = frontendExecutable.FullName

    let fileName, finalArgs =
        if oldVersionOfMono then
            match maybeArgs with
            | None | Some "" -> "mono",pathToFrontend
            | Some args -> "mono",pathToFrontend + " " + args
        else
            match maybeArgs with
            | None | Some "" -> pathToFrontend,String.Empty
            | Some args -> pathToFrontend,args

    let startInfo = ProcessStartInfo(FileName = fileName, Arguments = finalArgs, UseShellExecute = false)
    startInfo.EnvironmentVariables.["MONO_ENV_OPTIONS"] <- "--debug"

    let proc = Process.Start startInfo
    proc.WaitForExit()
    proc

let maybeTarget = GatherTarget (Misc.FsxArguments(), None)
match maybeTarget with
| None ->
    MakeAll() |> ignore

| Some("release") ->
    JustBuild BinaryConfig.Release
        |> ignore

| Some "nuget" ->
    Console.WriteLine "This target is for debugging purposes."

    if not (PrintNugetVersion()) then
        Console.Error.WriteLine "Nuget executable has not been downloaded yet, try `make` alone first"
        Environment.Exit 1

| Some("zip") ->
    let zipCommand = "zip"
    MakeCheckCommand zipCommand

    let version = Misc.GetCurrentVersion(rootDir).ToString()

    let release = BinaryConfig.Release
    let frontend,script = JustBuild release
    let binDir = "bin"
    Directory.CreateDirectory(binDir) |> ignore

    let zipNameWithoutExtension = sprintf "%s-v%s" script.Name version
    let zipName = sprintf "%s.zip" zipNameWithoutExtension
    let pathToZip = Path.Combine(binDir, zipName)
    if (File.Exists (pathToZip)) then
        File.Delete (pathToZip)

    let pathToFolderToBeZipped = Path.Combine(binDir, zipNameWithoutExtension)
    if (Directory.Exists (pathToFolderToBeZipped)) then
        Directory.Delete (pathToFolderToBeZipped, true)

    let pathToFrontend,_ = GetPathToFrontend frontend release
    let zipRun = Process.Execute({ Command = "cp"
                                   Arguments = sprintf "-rfvp %s %s" pathToFrontend.FullName pathToFolderToBeZipped },
                                 Echo.All)
    if (zipRun.ExitCode <> 0) then
        Console.Error.WriteLine "Precopy for ZIP compression failed"
        Environment.Exit 1

    let previousCurrentDir = Directory.GetCurrentDirectory()
    Directory.SetCurrentDirectory binDir
    let zipLaunch = { Command = zipCommand
                      Arguments = sprintf "%s -r %s %s"
                                      zipCommand zipName zipNameWithoutExtension }
    let zipRun = Process.Execute(zipLaunch, Echo.All)
    if (zipRun.ExitCode <> 0) then
        Console.Error.WriteLine "ZIP compression failed"
        Environment.Exit 1
    Directory.SetCurrentDirectory previousCurrentDir

| Some("check") ->
    Console.WriteLine "Running tests..."
    Console.WriteLine ()

    let testAssemblyName = "GWallet.Backend.Tests"
    let testAssembly = Path.Combine(rootDir.FullName, "src", testAssemblyName, "bin",
                                    testAssemblyName + ".dll") |> FileInfo
    if not testAssembly.Exists then
        failwithf "File not found: %s" testAssembly.FullName

    let runnerCommand =
        match Misc.GuessPlatform() with
        | Misc.Platform.Linux ->
            let nunitCommand = "nunit-console"
            MakeCheckCommand nunitCommand

            { Command = nunitCommand; Arguments = testAssembly.FullName }
        | _ ->
            let nunitVersion = "2.7.1"
            if not nugetExe.Exists then
                MakeAll () |> ignore

            let nugetInstallCommand =
                {
                    Command = nugetExe.FullName
                    Arguments = sprintf "install NUnit.Runners -Version %s -OutputDirectory %s"
                                        nunitVersion nugetPackagesSubDirName
                }
            Process.SafeExecute(nugetInstallCommand, Echo.All)
                |> ignore

            {
                Command = Path.Combine(nugetPackagesSubDirName,
                                       sprintf "NUnit.Runners.%s" nunitVersion,
                                       "tools",
                                       "nunit-console.exe")
                Arguments = testAssembly.FullName
            }

    let nunitRun = Process.Execute(runnerCommand,
                                   Echo.All)
    if (nunitRun.ExitCode <> 0) then
        Console.Error.WriteLine "Tests failed"
        Environment.Exit 1

| Some("install") ->
    let buildConfig = BinaryConfig.Release
    let frontend,launcherScript = JustBuild buildConfig

    let mainBinariesDir binaryConfig = DirectoryInfo (Path.Combine(__SOURCE_DIRECTORY__,
                                                                   "..",
                                                                   "src",
                                                                   frontend.GetProjectName(),
                                                                   "bin",
                                                                   binaryConfig.ToString()))


    let destDirUpperCase = Environment.GetEnvironmentVariable "DESTDIR"
    let destDirLowerCase = Environment.GetEnvironmentVariable "DestDir"
    let destDir =
        if not (String.IsNullOrEmpty destDirUpperCase) then
            destDirUpperCase |> DirectoryInfo
        elif not (String.IsNullOrEmpty destDirLowerCase) then
            destDirLowerCase |> DirectoryInfo
        else
            prefix |> DirectoryInfo

    let libDestDir = Path.Combine(destDir.FullName, "lib", UNIX_NAME) |> DirectoryInfo
    let binDestDir = Path.Combine(destDir.FullName, "bin") |> DirectoryInfo

    Console.WriteLine "Installing..."
    Console.WriteLine ()
<<<<<<< HEAD

    Misc.CopyDirectoryRecursively (mainBinariesDir buildConfig, libInstallDir, [])

    let finalLauncherScriptInPrefix = FileInfo (Path.Combine(binInstallDir.FullName, launcherScript.Name))
    if not (Directory.Exists(finalLauncherScriptInPrefix.Directory.FullName)) then
        Directory.CreateDirectory(finalLauncherScriptInPrefix.Directory.FullName) |> ignore
    File.Copy(launcherScript.FullName, finalLauncherScriptInPrefix.FullName, true)
    if Process.Execute({ Command = "chmod"; Arguments = sprintf "ugo+x %s" finalLauncherScriptInPrefix.FullName },
                       Echo.Off).ExitCode <> 0 then
=======
    Misc.CopyDirectoryRecursively (mainBinariesDir buildConfig, libDestDir, [])

    let finalLauncherScriptInDestDir = Path.Combine(binDestDir.FullName, launcherScriptFile.Name) |> FileInfo
    if not (Directory.Exists(finalLauncherScriptInDestDir.Directory.FullName)) then
        Directory.CreateDirectory(finalLauncherScriptInDestDir.Directory.FullName) |> ignore
    File.Copy(launcherScriptFile.FullName, finalLauncherScriptInDestDir.FullName, true)
    if Process.Execute({ Command = "chmod"; Arguments = sprintf "ugo+x %s" finalLauncherScriptInDestDir.FullName },
                        Echo.Off).ExitCode <> 0 then
>>>>>>> 14f1747d
        failwith "Unexpected chmod failure, please report this bug"

| Some("run") ->
    let frontend,buildConfig = MakeAll()
    RunFrontend frontend buildConfig None
        |> ignore

| Some "update-servers" ->
    let _,buildConfig = MakeAll()
    Directory.SetCurrentDirectory (GetPathToBackend())
    let proc1 = RunFrontend Frontend.Console buildConfig (Some "--update-servers-file")
    if proc1.ExitCode <> 0 then
        Environment.Exit proc1.ExitCode
    else
        let proc2 = RunFrontend Frontend.Console buildConfig (Some "--update-servers-stats")
        Environment.Exit proc2.ExitCode

| Some(someOtherTarget) ->
    Console.Error.WriteLine("Unrecognized target: " + someOtherTarget)
    Environment.Exit 2<|MERGE_RESOLUTION|>--- conflicted
+++ resolved
@@ -80,23 +80,10 @@
                           buildConfigFileName key
 
 let prefix = buildConfigContents |> GetOrExplain "Prefix"
-<<<<<<< HEAD
-let libInstallDir = DirectoryInfo (Path.Combine (prefix, "lib", UNIX_NAME))
-let binInstallDir = DirectoryInfo (Path.Combine (prefix, "bin"))
-
-let wrapperScript = """#!/bin/sh
-set -e
-exec mono "$TARGET_DIR/$GWALLET_PROJECT.exe" "$@"
-=======
 let libPrefixDir = DirectoryInfo (Path.Combine (prefix, "lib", UNIX_NAME))
 let binPrefixDir = DirectoryInfo (Path.Combine (prefix, "bin"))
 
 let launcherScriptFile = Path.Combine (scriptsDir.FullName, "bin", UNIX_NAME) |> FileInfo
-let mainBinariesDir binaryConfig = DirectoryInfo (Path.Combine(rootDir.FullName,
-                                                               "src",
-                                                               DEFAULT_FRONTEND,
-                                                               "bin",
-                                                               binaryConfig.ToString()))
 
 let wrapperScript = """#!/usr/bin/env bash
 set -eo pipefail
@@ -113,7 +100,6 @@
 DIR_OF_THIS_SCRIPT=$(dirname "$(realpath "$0")")
 FRONTEND_PATH="$DIR_OF_THIS_SCRIPT/../lib/$UNIX_NAME/$GWALLET_PROJECT.exe"
 exec mono "$FRONTEND_PATH" "$@"
->>>>>>> 14f1747d
 """
 
 let nugetExe = Path.Combine(rootDir.FullName, ".nuget", "nuget.exe") |> FileInfo
@@ -186,13 +172,8 @@
     let launcherScriptFile = FileInfo (Path.Combine (__SOURCE_DIRECTORY__, "bin", scriptName))
     Directory.CreateDirectory(launcherScriptFile.Directory.FullName) |> ignore
     let wrapperScriptWithPaths =
-<<<<<<< HEAD
-        wrapperScript.Replace("$TARGET_DIR", libInstallDir.FullName)
+        wrapperScript.Replace("$UNIX_NAME", UNIX_NAME)
                      .Replace("$GWALLET_PROJECT", frontend.GetProjectName())
-=======
-        wrapperScript.Replace("$UNIX_NAME", UNIX_NAME)
-                     .Replace("$GWALLET_PROJECT", DEFAULT_FRONTEND)
->>>>>>> 14f1747d
     File.WriteAllText (launcherScriptFile.FullName, wrapperScriptWithPaths)
     frontend,launcherScriptFile
 
@@ -362,8 +343,7 @@
     let buildConfig = BinaryConfig.Release
     let frontend,launcherScript = JustBuild buildConfig
 
-    let mainBinariesDir binaryConfig = DirectoryInfo (Path.Combine(__SOURCE_DIRECTORY__,
-                                                                   "..",
+    let mainBinariesDir binaryConfig = DirectoryInfo (Path.Combine(rootDir.FullName,
                                                                    "src",
                                                                    frontend.GetProjectName(),
                                                                    "bin",
@@ -385,17 +365,6 @@
 
     Console.WriteLine "Installing..."
     Console.WriteLine ()
-<<<<<<< HEAD
-
-    Misc.CopyDirectoryRecursively (mainBinariesDir buildConfig, libInstallDir, [])
-
-    let finalLauncherScriptInPrefix = FileInfo (Path.Combine(binInstallDir.FullName, launcherScript.Name))
-    if not (Directory.Exists(finalLauncherScriptInPrefix.Directory.FullName)) then
-        Directory.CreateDirectory(finalLauncherScriptInPrefix.Directory.FullName) |> ignore
-    File.Copy(launcherScript.FullName, finalLauncherScriptInPrefix.FullName, true)
-    if Process.Execute({ Command = "chmod"; Arguments = sprintf "ugo+x %s" finalLauncherScriptInPrefix.FullName },
-                       Echo.Off).ExitCode <> 0 then
-=======
     Misc.CopyDirectoryRecursively (mainBinariesDir buildConfig, libDestDir, [])
 
     let finalLauncherScriptInDestDir = Path.Combine(binDestDir.FullName, launcherScriptFile.Name) |> FileInfo
@@ -404,7 +373,6 @@
     File.Copy(launcherScriptFile.FullName, finalLauncherScriptInDestDir.FullName, true)
     if Process.Execute({ Command = "chmod"; Arguments = sprintf "ugo+x %s" finalLauncherScriptInDestDir.FullName },
                         Echo.Off).ExitCode <> 0 then
->>>>>>> 14f1747d
         failwith "Unexpected chmod failure, please report this bug"
 
 | Some("run") ->
