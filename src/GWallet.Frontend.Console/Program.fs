--- conflicted
+++ resolved
@@ -177,13 +177,8 @@
             Console.WriteLine "Read-only account removed."
             UserInteraction.PressAnyKeyToContinue()
     | :? NormalAccount as normalAccount ->
-<<<<<<< HEAD
         let balance,_ =
-            Account.GetShowableBalanceAndImminentIncomingPayment account Mode.Fast None
-=======
-        let balance =
-            Account.GetShowableBalance account ServerSelectionMode.Fast None
->>>>>>> d3c9485d
+            Account.GetShowableBalanceAndImminentIncomingPayment account ServerSelectionMode.Fast None
                 |> Async.RunSynchronously
         match balance with
         | NotFresh(NotAvailable) ->
