--- conflicted
+++ resolved
@@ -218,11 +218,7 @@
                 // frontend would never re-discover slow/failing servers or even ones with no history
                 let mode = Mode.Analysis
 
-<<<<<<< HEAD
-                let! balance,_ = Account.GetShowableBalanceAndImminentIncomingPayment account mode
-=======
-                let! balance = Account.GetShowableBalance account mode None
->>>>>>> bfd2d0e0
+                let! balance,_ = Account.GetShowableBalanceAndImminentIncomingPayment account mode None
                 return (account,balance)
             }
         let accountAndBalancesToBeQueried = accounts |> Seq.map getAccountBalance
@@ -492,14 +488,10 @@
                 Presentation.Error "Amount surpasses current balance, try again."
                 AskParticularAmountOption currentBalance amountOption
 
-<<<<<<< HEAD
-        let showableBalance,_ = Account.GetShowableBalanceAndImminentIncomingPayment account Mode.Fast |> Async.RunSynchronously
-=======
-        let showableBalance =
-            Account.GetShowableBalance account Mode.Fast None
+        let showableBalance,_ =
+            Account.GetShowableBalanceAndImminentIncomingPayment account Mode.Fast None
                 |> Async.RunSynchronously
 
->>>>>>> bfd2d0e0
         match showableBalance with
         | NotFresh(NotAvailable) ->
             Presentation.Error "Balance not available if offline."
