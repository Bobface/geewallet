﻿namespace GWallet.Backend.Tests

open NUnit.Framework

open GWallet.Backend

[<TestFixture>]
type Formatting() =

    [<Test>]
    member __.``basic fiat thousand separator test``() =
        let someUsdDecimalAmount = 1000.12m
        let formattedAmount = Formatting.DecimalAmountRounding CurrencyType.Fiat someUsdDecimalAmount
        Assert.That(formattedAmount, Is.EqualTo "1,000.12")

    [<Test>]
    member __.``basic crypto thousand separator test``() =
        let someCryptoDecimalAmount = 1000.12m
        let formattedAmount = Formatting.DecimalAmountRounding CurrencyType.Crypto someCryptoDecimalAmount
        Assert.That(formattedAmount, Is.EqualTo "1,000.12")

    [<Test>]
    member __.``basic fiat rounding down test``() =
        let someUsdDecimalAmount = 0.013m
        let formattedAmount = Formatting.DecimalAmountRounding CurrencyType.Fiat someUsdDecimalAmount
        Assert.That(formattedAmount, Is.EqualTo "0.01")

    [<Test>]
    member __.``basic fiat rounding up test``() =
        let someUsdDecimalAmount = 0.016m
        let formattedAmount = Formatting.DecimalAmountRounding CurrencyType.Fiat someUsdDecimalAmount
        Assert.That(formattedAmount, Is.EqualTo "0.02")

    [<Test>]
    member __.``basic crypto rounding down test``() =
        let someCryptoDecimalAmount = 0.000012m
        let formattedAmount = Formatting.DecimalAmountRounding CurrencyType.Crypto someCryptoDecimalAmount
        Assert.That(formattedAmount, Is.EqualTo "0.00001")

    [<Test>]
    member __.``basic crypto rounding up test``() =
        let someCryptoDecimalAmount = 0.000016m
        let formattedAmount = Formatting.DecimalAmountRounding CurrencyType.Crypto someCryptoDecimalAmount
        Assert.That(formattedAmount, Is.EqualTo "0.00002")

    [<Test>]
    [<Ignore("FIXME, not working yet")>]
    member __.``if it's not zero, even if super tiny, it shouldn't round to zero!``() =
        let someVerySmallUsdDecimalAmount = 0.0000001m
        let formattedAmount = Formatting.DecimalAmountRounding CurrencyType.Fiat someVerySmallUsdDecimalAmount
        Assert.That(formattedAmount, Is.EqualTo "0.01")

    [<Test>]
    member __.``trailing zeros always with fiat``() =
        let someUsdDecimalAmount1 = 2m
        let formattedAmount1 = Formatting.DecimalAmountRounding CurrencyType.Fiat someUsdDecimalAmount1
        Assert.That(formattedAmount1, Is.EqualTo "2.00")

        let someUsdDecimalAmount2 = 2.1m
        let formattedAmount2 = Formatting.DecimalAmountRounding CurrencyType.Fiat someUsdDecimalAmount2
        Assert.That(formattedAmount2, Is.EqualTo "2.10")

    [<Test>]
    member __.``no trailing zeros with crypto``() =
        let someCryptoDecimalAmount1 = 2m
        let formattedAmount1 = Formatting.DecimalAmountRounding CurrencyType.Crypto someCryptoDecimalAmount1
        Assert.That(formattedAmount1, Is.EqualTo "2")

        let someCryptoDecimalAmount2 = 2.1m
        let formattedAmount2 = Formatting.DecimalAmountRounding CurrencyType.Crypto someCryptoDecimalAmount2
        Assert.That(formattedAmount2, Is.EqualTo "2.1")

    [<Test>]
    member __.``varying number of decimals in crypto case: 5 decimals if less than 1``() =
        let someCryptoDecimalAmount1 = 0.123456m
        let formattedAmount1 = Formatting.DecimalAmountRounding CurrencyType.Crypto someCryptoDecimalAmount1
        Assert.That(formattedAmount1, Is.EqualTo "0.12346")

    [<Test>]
    member __.``varying number of decimals in crypto case: 4 decimals if within [1,10) range``() =
        let someCryptoDecimalAmount1 = 1.123456m
        let formattedAmount1 = Formatting.DecimalAmountRounding CurrencyType.Crypto someCryptoDecimalAmount1
        Assert.That(formattedAmount1, Is.EqualTo "1.1235")

    [<Test>]
    member __.``varying number of decimals in crypto case: 3 decimals if within [10,100) range``() =
        let someCryptoDecimalAmount1 = 12.123456m
        let formattedAmount1 = Formatting.DecimalAmountRounding CurrencyType.Crypto someCryptoDecimalAmount1
        Assert.That(formattedAmount1, Is.EqualTo "12.123")

    [<Test>]
    member __.``varying number of decimals in crypto case: 2 decimals if >100``() =
        let someCryptoDecimalAmount1 = 123.123456m
        let formattedAmount1 = Formatting.DecimalAmountRounding CurrencyType.Crypto someCryptoDecimalAmount1
        Assert.That(formattedAmount1, Is.EqualTo "123.12")

        let someCryptoDecimalAmount1 = 1234.123456m
        let formattedAmount1 = Formatting.DecimalAmountRounding CurrencyType.Crypto someCryptoDecimalAmount1
        Assert.That(formattedAmount1, Is.EqualTo "1,234.12")

    [<Test>]
    member __.``basic fiat truncating exact amount test``() =
        let someUsdDecimalAmount = 1000.55m
        let maxAmount = someUsdDecimalAmount
        let formattedAmount = Formatting.DecimalAmountTruncating CurrencyType.Fiat someUsdDecimalAmount maxAmount
        Assert.That(formattedAmount, Is.EqualTo "1,000.55")

    [<Test>]
    member __.``basic crypto truncating exact amount test``() =
        let someCryptoDecimalAmount = 12.56m
        let maxAmount = someCryptoDecimalAmount
        let formattedAmount = Formatting.DecimalAmountTruncating CurrencyType.Crypto someCryptoDecimalAmount maxAmount
        Assert.That(formattedAmount, Is.EqualTo "12.56")

    [<Test>]
    member __.``basic fiat truncating down test``() =
        let someUsdDecimalAmount = 1000.55001m
        let maxAmount = 1000.55m
        let formattedAmount = Formatting.DecimalAmountTruncating CurrencyType.Fiat someUsdDecimalAmount maxAmount
        Assert.That(formattedAmount, Is.EqualTo "1,000.55")

    [<Test>]
    member __.``fiat truncating down test when round would surpass max``() =
        let someUsdDecimalAmount = 1000.556m
        let maxAmount = 1000.55m
        let formattedAmount = Formatting.DecimalAmountTruncating CurrencyType.Fiat someUsdDecimalAmount maxAmount
        Assert.That(formattedAmount, Is.EqualTo "1,000.55")

    [<Test>]
    member __.``basic crypto truncating down test``() =
        let someCryptoDecimalAmount = 0.200001m
        let maxAmount = 0.20000m
        let formattedAmount = Formatting.DecimalAmountTruncating CurrencyType.Crypto someCryptoDecimalAmount maxAmount
        Assert.That(formattedAmount, Is.EqualTo "0.2")

    [<Test>]
    member __.``crypto truncating down test when round would surpass max``() =
        let someCryptoDecimalAmount = 0.200006m
        let maxAmount = 0.20000m
        let formattedAmount = Formatting.DecimalAmountTruncating CurrencyType.Crypto someCryptoDecimalAmount maxAmount
        Assert.That(formattedAmount, Is.EqualTo "0.2")
<<<<<<< HEAD
=======

    [<Test>]
    //https://gitlab.com/DiginexGlobal/geewallet/issues/97
    member __.``wrong fiat truncating test``() =
        let someUsdDecimalAmount = 0.01m
        let maxAmount = 0.1m
        let formattedAmount = Formatting.DecimalAmountTruncating CurrencyType.Fiat someUsdDecimalAmount maxAmount
        Assert.That(formattedAmount, Is.EqualTo "0.01")
>>>>>>> 1009ca9d
<|MERGE_RESOLUTION|>--- conflicted
+++ resolved
@@ -139,8 +139,6 @@
         let maxAmount = 0.20000m
         let formattedAmount = Formatting.DecimalAmountTruncating CurrencyType.Crypto someCryptoDecimalAmount maxAmount
         Assert.That(formattedAmount, Is.EqualTo "0.2")
-<<<<<<< HEAD
-=======
 
     [<Test>]
     //https://gitlab.com/DiginexGlobal/geewallet/issues/97
@@ -149,4 +147,3 @@
         let maxAmount = 0.1m
         let formattedAmount = Formatting.DecimalAmountTruncating CurrencyType.Fiat someUsdDecimalAmount maxAmount
         Assert.That(formattedAmount, Is.EqualTo "0.01")
->>>>>>> 1009ca9d
