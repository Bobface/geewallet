--- conflicted
+++ resolved
@@ -1,70 +1,6 @@
-<<<<<<< HEAD
-{
-	"Version":"0.4.2.119",
-	"TypeName":"GWallet.Backend.UnsignedTransaction`1[[GWallet.Backend.UtxoCoin.TransactionMetadata, GWallet.Backend, Version=0.4.2.119, Culture=neutral, PublicKeyToken=null]]",
-	"Value":{
-		"Proposal":{
-			"OriginAddress":"16pKBjGGZkUXo1afyBNf5ttFvV9hauS1kR",
-			"Amount":{
-				"ValueToSend":10.01,
-				"BalanceAtTheMomentOfSending":12.02,
-				"Currency":{
-					"Case":"BTC"
-				}
-			},
-			"DestinationAddress":"13jxHQDxGto46QhjFiMb78dZdys9ZD8vW5"
-		},
-		"Metadata":{
-			"Fee":{
-				"EstimatedFeeInSatoshis":10,
-				"EstimationTime":"2018-06-14T16:50:09.133411Z",
-				"Currency":{
-					"Case":"BTC"
-				}
-			},
-			"Inputs":[
-				{
-					"TransactionHash":"4d129e98d87fab00a99ebc88688752b588ec7d38c2ba5dc86d3563a6bc4c691f",
-					"OutputIndex":1,
-					"ValueInSatoshis":1000,
-					"DestinationInHex":"a9145131075257d8b8de8298e7c52891eb4b87823b9387"
-				}
-			]
-		},
-		"Cache":{
-			"UsdPrice":{
-				"BTC":9156.19,
-				"DAI":1.00376,
-				"ETC":19.8644,
-				"ETH":691.52,
-				"LTC":173.592
-			},
-			"Addresses":{
-				"0xba766d6d13E2Cc921Bf6e896319D32502af9e37E":[
-					"ETH",
-					"DAI",
-					"ETC"
-				],
-				"3Buz1evVsQeHtDfQAmwfAKQsUzAt3f4TuR":[
-					"BTC"
-				],
-				"MJ88KYLTpXVigiwJGevzyxfGogmKx7WiWm":[
-					"LTC"
-				]
-			},
-			"Balances":{
-				"BTC":0.0,
-				"DAI":1.0,
-				"ETC":8.0,
-				"ETH":7.08,
-				"LTC":0.0
-			}
-		}
-	}
-=======
 ﻿{
-  "Version": "0.3.1.0",
-  "TypeName": "GWallet.Backend.UnsignedTransaction`1[[GWallet.Backend.UtxoCoin.TransactionMetadata, GWallet.Backend, Version=0.3.1.0, Culture=neutral, PublicKeyToken=null]]",
+  "Version": "0.4.2.119",
+  "TypeName": "GWallet.Backend.UnsignedTransaction`1[[GWallet.Backend.UtxoCoin.TransactionMetadata, GWallet.Backend, Version=0.4.2.119, Culture=neutral, PublicKeyToken=null]]",
   "Value": {
     "Proposal": {
       "OriginAddress": "16pKBjGGZkUXo1afyBNf5ttFvV9hauS1kR",
@@ -124,5 +60,4 @@
       }
     }
   }
->>>>>>> d3c9485d
 }