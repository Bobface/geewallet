--- conflicted
+++ resolved
@@ -113,16 +113,6 @@
                 |> Map.ofSeq
         removeDupesInternal servers initialServersMap
 
-    // as these servers can only serve very limited set of queries (e.g. only balance?) their stats are skewed and
-    // they create exception when being queried for advanced ones (e.g. latest block)
-    let internal RemoveBlackListed (servers: seq<ServerDetails>) =
-        Seq.filter (fun server -> not (server.ServerInfo.NetworkPath.Contains "blockscout")) servers
-
-    let RemoveCruft (servers: seq<ServerDetails>): seq<ServerDetails> =
-        servers
-            |> RemoveBlackListed
-            |> RemoveDupes
-
     let internal RemoveBlackListed (cs: Currency*seq<ServerDetails>): seq<ServerDetails> =
         let isBlackListed currency server =
             // as these servers can only serve very limited set of queries (e.g. only balance?) their stats are skewed and
@@ -161,11 +151,7 @@
         let rearrangedServers =
             servers
             |> Map.toSeq
-<<<<<<< HEAD
-            |> Seq.map (fun (currency, servers) -> currency, servers |> RemoveCruft |> Sort)
-=======
             |> Seq.map (fun (currency, servers) -> currency, ((currency,servers) |> RemoveCruft |> Sort))
->>>>>>> aa147cfb
             |> Map.ofSeq
         Marshalling.Serialize rearrangedServers
 
@@ -192,7 +178,7 @@
                     | None -> Seq.empty
                     | Some servers ->
                         servers
-                let allServers = Seq.append allServersFrom1 allServersFrom2
+                let allServers = (currency, Seq.append allServersFrom1 allServersFrom2)
                                  |> RemoveCruft
                                  |> Sort
 
