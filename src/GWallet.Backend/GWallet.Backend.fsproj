﻿<?xml version="1.0" encoding="utf-8"?>
<Project ToolsVersion="14.0" DefaultTargets="Build" xmlns="http://schemas.microsoft.com/developer/msbuild/2003">
  <Import Project="$(MSBuildExtensionsPath)\$(MSBuildToolsVersion)\Microsoft.Common.props" Condition="Exists('$(MSBuildExtensionsPath)\$(MSBuildToolsVersion)\Microsoft.Common.props')" />
  <PropertyGroup>
    <Configuration Condition=" '$(Configuration)' == '' ">Debug</Configuration>
    <Platform Condition=" '$(Platform)' == '' ">AnyCPU</Platform>
    <SchemaVersion>2.0</SchemaVersion>
    <ProjectGuid>96f9b3e5-11f8-4f5f-aadc-51d0d995b3d2</ProjectGuid>
    <OutputType>Library</OutputType>
    <RootNamespace>GWallet.Backend</RootNamespace>
    <AssemblyName>GWallet.Backend</AssemblyName>
    <TargetFrameworkVersion>v4.6</TargetFrameworkVersion>
    <TargetFSharpCoreVersion>4.4.0.0</TargetFSharpCoreVersion>
    <AutoGenerateBindingRedirects>true</AutoGenerateBindingRedirects>
    <Name>GWallet.Backend</Name>
    <TargetFrameworkProfile />
  </PropertyGroup>
  <PropertyGroup Condition=" '$(Configuration)|$(Platform)' == 'Debug|AnyCPU' ">
    <DebugSymbols>true</DebugSymbols>
    <DebugType>full</DebugType>
    <Optimize>false</Optimize>
    <Tailcalls>false</Tailcalls>
    <OutputPath>bin\Debug\</OutputPath>
    <DefineConstants>DEBUG;TRACE</DefineConstants>
    <WarningLevel>3</WarningLevel>
    <DocumentationFile>bin\Debug\GWallet.Backend.XML</DocumentationFile>
  </PropertyGroup>
  <PropertyGroup Condition=" '$(Configuration)|$(Platform)' == 'Release|AnyCPU' ">
    <DebugType>pdbonly</DebugType>
    <Optimize>true</Optimize>
    <Tailcalls>true</Tailcalls>
    <OutputPath>bin\Release\</OutputPath>
    <DefineConstants>TRACE</DefineConstants>
    <WarningLevel>3</WarningLevel>
    <DocumentationFile>bin\Release\GWallet.Backend.XML</DocumentationFile>
  </PropertyGroup>
  <PropertyGroup>
    <MinimumVisualStudioVersion Condition="'$(MinimumVisualStudioVersion)' == ''">11</MinimumVisualStudioVersion>
  </PropertyGroup>
  <Choose>
    <When Condition="Exists('$(MSBuildExtensionsPath32)\..\Microsoft SDKs\F#')">
      <PropertyGroup>
        <FSharpSdkPathPrefix>$(MSBuildExtensionsPath32)\..\Microsoft SDKs\F#</FSharpSdkPathPrefix>
      </PropertyGroup>
    </When>
    <Otherwise>
      <Choose>
        <When Condition="Exists('$(MSBuildExtensionsPath32)\..\..\..\..\Microsoft SDKs\F#')">
          <PropertyGroup>
            <FSharpSdkPathPrefix>$(MSBuildExtensionsPath32)\..\..\..\..\Microsoft SDKs\F#</FSharpSdkPathPrefix>
          </PropertyGroup>
        </When>
        <Otherwise>
          <PropertyGroup>
            <FSharpSdkPathPrefix></FSharpSdkPathPrefix>
          </PropertyGroup>
        </Otherwise>
      </Choose>
    </Otherwise>
  </Choose>
  <PropertyGroup>
    <FSharpSdkPathSuffix>Framework\v4.0\Microsoft.FSharp.Targets</FSharpSdkPathSuffix>
  </PropertyGroup>
  <Choose>
    <When Condition="'$(FSharpSdkPathPrefix)' == ''">
      <PropertyGroup>
        <FSharpTargetsPath></FSharpTargetsPath>
      </PropertyGroup>
    </When>
    <Otherwise>
      <Choose>
        <When Condition="Exists('$(FSharpSdkPathPrefix)\4.1\$(FSharpSdkPathSuffix)')">
          <PropertyGroup>
            <FSharpTargetsPath>$(FSharpSdkPathPrefix)\4.1\$(FSharpSdkPathSuffix)</FSharpTargetsPath>
          </PropertyGroup>
        </When>
        <Otherwise>
          <Choose>
            <When Condition="Exists('$(FSharpSdkPathPrefix)\4.0\$(FSharpSdkPathSuffix)')">
              <PropertyGroup>
                <FSharpTargetsPath>$(FSharpSdkPathPrefix)\4.0\$(FSharpSdkPathSuffix)</FSharpTargetsPath>
              </PropertyGroup>
            </When>
            <Otherwise>
              <Choose>
                <When Condition="Exists('$(FSharpSdkPathPrefix)\3.1\$(FSharpSdkPathSuffix)')">
                  <PropertyGroup>
                    <FSharpTargetsPath>$(FSharpSdkPathPrefix)\3.1\$(FSharpSdkPathSuffix)</FSharpTargetsPath>
                  </PropertyGroup>
                </When>
                <Otherwise>
                  <Choose>
                    <When Condition="Exists('$(FSharpSdkPathPrefix)\3.0\$(FSharpSdkPathSuffix)')">
                      <PropertyGroup>
                        <FSharpTargetsPath>$(FSharpSdkPathPrefix)\3.0\$(FSharpSdkPathSuffix)</FSharpTargetsPath>
                      </PropertyGroup>
                    </When>
                    <Otherwise>
                      <PropertyGroup>
                        <FSharpTargetsPath></FSharpTargetsPath>
                      </PropertyGroup>
                    </Otherwise>
                  </Choose>
                </Otherwise>
              </Choose>
            </Otherwise>
          </Choose>
        </Otherwise>
      </Choose>
    </Otherwise>
  </Choose>
  <Import Condition="'$(FSharpTargetsPath)' != ''" Project="$(FSharpTargetsPath)" />
  <ItemGroup>
    <Reference Include="FSharp.Data">
      <HintPath>..\..\packages\FSharp.Data.2.3.3\lib\net40\FSharp.Data.dll</HintPath>
      <Private>True</Private>
    </Reference>
    <Reference Include="mscorlib" />
    <Reference Include="System" />
    <Reference Include="System.Core" />
    <Reference Include="System.Numerics" />
    <Reference Include="System.Xml.Linq" />
    <Reference Include="BouncyCastle.Crypto">
      <HintPath>..\..\packages\BouncyCastle.1.8.1\lib\BouncyCastle.Crypto.dll</HintPath>
    </Reference>
    <Reference Include="System.Net.Http" />
    <Reference Include="Newtonsoft.Json">
      <HintPath>..\..\packages\Newtonsoft.Json.10.0.3\lib\net45\Newtonsoft.Json.dll</HintPath>
    </Reference>
    <Reference Include="Microsoft.CSharp" />
    <Reference Include="FSharp.Core">
      <HintPath>..\..\packages\FSharp.Core.4.2.3\lib\net45\FSharp.Core.dll</HintPath>
    </Reference>
    <Reference Include="NBitcoin">
      <HintPath>..\..\packages\NBitcoin.4.0.0.51\lib\net452\NBitcoin.dll</HintPath>
    </Reference>
    <Reference Include="NBitcoin.Litecoin">
      <HintPath>..\..\packages\NBitcoin.Litecoin.1.0.0.9\lib\net452\NBitcoin.Litecoin.dll</HintPath>
    </Reference>
    <Reference Include="Common.Logging.Core">
      <HintPath>..\..\packages\Common.Logging.Core.3.4.1\lib\net40\Common.Logging.Core.dll</HintPath>
    </Reference>
    <Reference Include="Nethereum.Hex">
      <HintPath>..\..\packages\Nethereum.Hex.2.4.0\lib\net451\Nethereum.Hex.dll</HintPath>
    </Reference>
    <Reference Include="Nethereum.Util">
      <HintPath>..\..\packages\Nethereum.Util.2.4.0\lib\net451\Nethereum.Util.dll</HintPath>
    </Reference>
    <Reference Include="Nethereum.ABI">
      <HintPath>..\..\packages\Nethereum.ABI.2.4.0\lib\net451\Nethereum.ABI.dll</HintPath>
    </Reference>
    <Reference Include="Nethereum.JsonRpc.Client">
      <HintPath>..\..\packages\Nethereum.JsonRpc.Client.2.4.0\lib\net451\Nethereum.JsonRpc.Client.dll</HintPath>
    </Reference>
    <Reference Include="Nethereum.KeyStore">
      <HintPath>..\..\packages\Nethereum.KeyStore.2.4.0\lib\net451\Nethereum.KeyStore.dll</HintPath>
    </Reference>
    <Reference Include="Nethereum.RLP">
      <HintPath>..\..\packages\Nethereum.RLP.2.4.0\lib\net451\Nethereum.RLP.dll</HintPath>
    </Reference>
    <Reference Include="Nethereum.RPC">
      <HintPath>..\..\packages\Nethereum.RPC.2.4.0\lib\net451\Nethereum.RPC.dll</HintPath>
    </Reference>
    <Reference Include="Nethereum.Signer">
      <HintPath>..\..\packages\Nethereum.Signer.2.4.0\lib\net451\Nethereum.Signer.dll</HintPath>
    </Reference>
    <Reference Include="Nethereum.Accounts">
      <HintPath>..\..\packages\Nethereum.Accounts.2.4.0\lib\net451\Nethereum.Accounts.dll</HintPath>
    </Reference>
    <Reference Include="Nethereum.JsonRpc.RpcClient">
      <HintPath>..\..\packages\Nethereum.JsonRpc.RpcClient.2.4.0\lib\net451\Nethereum.JsonRpc.RpcClient.dll</HintPath>
    </Reference>
    <Reference Include="Nethereum.Contracts">
      <HintPath>..\..\packages\Nethereum.Contracts.2.4.0\lib\net451\Nethereum.Contracts.dll</HintPath>
    </Reference>
    <Reference Include="Nethereum.Web3">
      <HintPath>..\..\packages\Nethereum.Web3.2.4.0\lib\net451\Nethereum.Web3.dll</HintPath>
    </Reference>
<<<<<<< HEAD
    <Reference Include="FSharp.Core">
      <HintPath>..\..\packages\FSharp.Core.4.2.3\lib\net45\FSharp.Core.dll</HintPath>
    </Reference>
    <Reference Include="SharpRavenLight">
      <HintPath>..\..\packages\SharpRavenLight.1.0.0-beta5\lib\net46\SharpRavenLight.dll</HintPath>
    </Reference>
    <Reference Include="NBitcoin">
      <HintPath>..\..\packages\NBitcoin.4.0.0.38\lib\net452\NBitcoin.dll</HintPath>
=======
    <Reference Include="Nethereum.StandardTokenEIP20">
      <HintPath>..\..\packages\Nethereum.StandardTokenEIP20.2.4.0\lib\net451\Nethereum.StandardTokenEIP20.dll</HintPath>
>>>>>>> 08a66bc1
    </Reference>
  </ItemGroup>
  <ItemGroup>
    <Compile Include="FSharpUtil.fs" />
    <Compile Include="CommonAssemblyInfo.fs" />
    <Compile Include="AssemblyInfo.fs" />
    <Compile Include="Shuffler.fs" />
    <Compile Include="Marshalling.fs" />
    <Compile Include="Currency.fs" />
    <Compile Include="Exceptions.fs" />
    <Compile Include="AccountTypes.fs" />
    <Compile Include="Config.fs" />
    <Compile Include="JsonRpcSharp.fs" />
    <Compile Include="IBlockchainFeeInfo.fs" />
    <Compile Include="TransferAmount.fs" />
    <Compile Include="Caching.fs" />
    <Compile Include="Transaction.fs" />
    <Compile Include="FaultTolerantClient.fs" />
    <Compile Include="UtxoCoin\ElectrumServer.fs" />
    <Compile Include="UtxoCoin\StratumClient.fs" />
    <Compile Include="UtxoCoin\ElectrumClient.fs" />
    <Compile Include="UtxoCoin\UnitConversion.fs" />
    <Compile Include="UtxoCoin\BitcoinMinerFee.fs" />
    <Compile Include="UtxoCoin\TransactionTypes.fs" />
    <Compile Include="UtxoCoin\UtxoCoinAccount.fs" />
    <EmbeddedResource Include="UtxoCoin\btc-servers.json" />
    <EmbeddedResource Include="UtxoCoin\ltc-servers.json" />
    <Compile Include="Ether\EtherMinerFee.fs" />
    <Compile Include="Ether\TransactionMetadata.fs" />
    <Compile Include="Ether\TokenManager.fs" />
    <Compile Include="Ether\EtherServer.fs" />
    <Compile Include="Ether\EtherAccount.fs" />
    <Compile Include="Account.fs" />
    <Compile Include="FiatValueEstimation.fs" />
    <Compile Include="Infrastructure.fs" />
    <Content Include="packages.config" />
  </ItemGroup>
  <Target Name="BeforeBuild">
    <Message Condition="'$(FSharpTargetsPath)' == ''" Importance="High" Text="F# SDK path was not found!" />
  </Target>
  <!-- To modify your build process, add your task inside one of the targets below and uncomment it. 
       Other similar extension points exist, see Microsoft.Common.targets.
  <Target Name="AfterBuild">
  </Target>
  -->
</Project><|MERGE_RESOLUTION|>--- conflicted
+++ resolved
@@ -116,6 +116,9 @@
       <Private>True</Private>
     </Reference>
     <Reference Include="mscorlib" />
+    <Reference Include="SharpRavenLight">
+      <HintPath>..\..\packages\SharpRavenLight.1.0.0-beta5\lib\net46\SharpRavenLight.dll</HintPath>
+    </Reference>
     <Reference Include="System" />
     <Reference Include="System.Core" />
     <Reference Include="System.Numerics" />
@@ -176,19 +179,8 @@
     <Reference Include="Nethereum.Web3">
       <HintPath>..\..\packages\Nethereum.Web3.2.4.0\lib\net451\Nethereum.Web3.dll</HintPath>
     </Reference>
-<<<<<<< HEAD
-    <Reference Include="FSharp.Core">
-      <HintPath>..\..\packages\FSharp.Core.4.2.3\lib\net45\FSharp.Core.dll</HintPath>
-    </Reference>
-    <Reference Include="SharpRavenLight">
-      <HintPath>..\..\packages\SharpRavenLight.1.0.0-beta5\lib\net46\SharpRavenLight.dll</HintPath>
-    </Reference>
-    <Reference Include="NBitcoin">
-      <HintPath>..\..\packages\NBitcoin.4.0.0.38\lib\net452\NBitcoin.dll</HintPath>
-=======
     <Reference Include="Nethereum.StandardTokenEIP20">
       <HintPath>..\..\packages\Nethereum.StandardTokenEIP20.2.4.0\lib\net451\Nethereum.StandardTokenEIP20.dll</HintPath>
->>>>>>> 08a66bc1
     </Reference>
   </ItemGroup>
   <ItemGroup>
