--- conflicted
+++ resolved
@@ -135,14 +135,11 @@
     <Reference Include="System.Runtime.CompilerServices.Unsafe">
       <HintPath>..\..\packages\System.Runtime.CompilerServices.Unsafe.4.5.0\lib\netstandard1.0\System.Runtime.CompilerServices.Unsafe.dll</HintPath>
     </Reference>
-<<<<<<< HEAD
     <Reference Include="System.ValueTuple">
       <HintPath>..\..\packages\System.ValueTuple.4.5.0\lib\netstandard1.0\System.ValueTuple.dll</HintPath>
       <Private>True</Private>
     </Reference>
     <Reference Include="System.Xml" />
-=======
->>>>>>> cc34eb54
     <Reference Include="System.Xml.Linq" />
     <Reference Include="Common.Logging.Core">
       <HintPath>..\..\packages\Common.Logging.Core.3.4.1\lib\net40\Common.Logging.Core.dll</HintPath>
@@ -233,16 +230,14 @@
     <Reference Include="Nethereum.StandardTokenEIP20">
       <HintPath>..\..\packages\Nethereum.StandardTokenEIP20.3.0.0-rc3\lib\net451\Nethereum.StandardTokenEIP20.dll</HintPath>
     </Reference>
-<<<<<<< HEAD
     <Reference Include="System.Xml.ReaderWriter">
       <Private>True</Private>
     </Reference>
     <Reference Include="Xamarin.Essentials">
       <HintPath>..\..\packages\Xamarin.Essentials.0.11.0-preview\lib\netstandard1.0\Xamarin.Essentials.dll</HintPath>
-=======
+    </Reference>
     <Reference Include="FSharp.Core">
       <HintPath>..\..\packages\FSharp.Core.4.5.3\lib\net45\FSharp.Core.dll</HintPath>
->>>>>>> cc34eb54
     </Reference>
   </ItemGroup>
   <!-- To modify your build process, add your task inside one of the targets below and uncomment it. 
