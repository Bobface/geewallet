--- conflicted
+++ resolved
@@ -184,17 +184,6 @@
     </Reference>
     <Reference Include="System.Xml.Linq" />
     <Reference Include="Microsoft.CSharp" />
-<<<<<<< HEAD
-    <Reference Include="NBitcoin">
-      <HintPath>..\..\packages\NBitcoin.4.0.0.51\lib\net452\NBitcoin.dll</HintPath>
-    </Reference>
-    <Reference Include="NBitcoin.Litecoin">
-      <HintPath>..\..\packages\NBitcoin.Litecoin.1.0.0.9\lib\net452\NBitcoin.Litecoin.dll</HintPath>
-=======
-    <Reference Include="FSharp.Core">
-      <HintPath>..\..\packages\FSharp.Core.4.2.3\lib\net45\FSharp.Core.dll</HintPath>
->>>>>>> 4ebab87e
-    </Reference>
     <Reference Include="Common.Logging.Core">
       <HintPath>..\..\packages\Common.Logging.Core.3.4.1\lib\net40\Common.Logging.Core.dll</HintPath>
     </Reference>
