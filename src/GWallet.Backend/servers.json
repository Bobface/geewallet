--- conflicted
+++ resolved
@@ -1,1252 +1,1257 @@
 {
-<<<<<<< HEAD
-  "Version": "0.3.201.0",
-  "TypeName": "Microsoft.FSharp.Collections.FSharpMap`2[[GWallet.Backend.Currency, GWallet.Backend, Version=0.3.201.0, Culture=neutral, PublicKeyToken=null],[System.Collections.Generic.IEnumerable`1[[GWallet.Backend.ServerDetails, GWallet.Backend, Version=0.3.201.0, Culture=neutral, PublicKeyToken=null]], mscorlib, Version=4.0.0.0, Culture=neutral, PublicKeyToken=b77a5c561934e089]]",
-=======
   "Version": "0.2.5.0",
   "TypeName": "Microsoft.FSharp.Collections.FSharpMap`2[[GWallet.Backend.Currency, GWallet.Backend, Version=0.2.5.0, Culture=neutral, PublicKeyToken=null],[System.Collections.Generic.IEnumerable`1[[GWallet.Backend.ServerDetails, GWallet.Backend, Version=0.2.5.0, Culture=neutral, PublicKeyToken=null]], mscorlib, Version=4.0.0.0, Culture=neutral, PublicKeyToken=b77a5c561934e089]]",
->>>>>>> 475c1f9b
   "Value": {
     "BTC": [
       {
         "ServerInfo": {
-<<<<<<< HEAD
+          "NetworkPath": "electrum.jochen-hoenicke.de",
+          "ConnectionType": {
+            "Encrypted": false,
+            "Protocol": {
+              "Case": "Tcp",
+              "Fields": [
+                50003
+              ]
+            }
+          }
+        },
+        "CommunicationHistory": {
+          "Case": "Some",
+          "Fields": [
+            {
+              "Item1": {
+                "TimeSpan": "00:00:01.9428300",
+                "Status": {
+                  "Case": "Success"
+                }
+              },
+              "Item2": "2020-04-04T08:13:04.512918Z"
+            }
+          ]
+        }
+      },
+      {
+        "ServerInfo": {
+          "NetworkPath": "kirsche.emzy.de",
+          "ConnectionType": {
+            "Encrypted": false,
+            "Protocol": {
+              "Case": "Tcp",
+              "Fields": [
+                50001
+              ]
+            }
+          }
+        },
+        "CommunicationHistory": {
+          "Case": "Some",
+          "Fields": [
+            {
+              "Item1": {
+                "TimeSpan": "00:00:02.5435084",
+                "Status": {
+                  "Case": "Success"
+                }
+              },
+              "Item2": "2020-04-04T08:15:49.99674Z"
+            }
+          ]
+        }
+      },
+      {
+        "ServerInfo": {
+          "NetworkPath": "electrum.emzy.de",
+          "ConnectionType": {
+            "Encrypted": false,
+            "Protocol": {
+              "Case": "Tcp",
+              "Fields": [
+                50001
+              ]
+            }
+          }
+        },
+        "CommunicationHistory": {
+          "Case": "Some",
+          "Fields": [
+            {
+              "Item1": {
+                "TimeSpan": "00:00:02.8166498",
+                "Status": {
+                  "Case": "Success"
+                }
+              },
+              "Item2": "2020-04-04T08:15:52.82493Z"
+            }
+          ]
+        }
+      },
+      {
+        "ServerInfo": {
+          "NetworkPath": "electrum-server.ninja",
+          "ConnectionType": {
+            "Encrypted": false,
+            "Protocol": {
+              "Case": "Tcp",
+              "Fields": [
+                50001
+              ]
+            }
+          }
+        },
+        "CommunicationHistory": {
+          "Case": "Some",
+          "Fields": [
+            {
+              "Item1": {
+                "TimeSpan": "00:00:04.0943641",
+                "Status": {
+                  "Case": "Success"
+                }
+              },
+              "Item2": "2020-04-04T08:14:45.655567Z"
+            }
+          ]
+        }
+      },
+      {
+        "ServerInfo": {
           "NetworkPath": "fortress.qtornado.com",
-=======
-          "NetworkPath": "electrum.jochen-hoenicke.de",
->>>>>>> 475c1f9b
-          "ConnectionType": {
-            "Encrypted": false,
-            "Protocol": {
-              "Case": "Tcp",
-              "Fields": [
-                50003
-              ]
-            }
-          }
-        },
-        "CommunicationHistory": {
-          "Case": "Some",
-          "Fields": [
-            {
-              "Item1": {
-<<<<<<< HEAD
-                "TimeSpan": "00:00:01.3199146",
-=======
-                "TimeSpan": "00:00:01.9428300",
->>>>>>> 475c1f9b
+          "ConnectionType": {
+            "Encrypted": false,
+            "Protocol": {
+              "Case": "Tcp",
+              "Fields": [
+                50001
+              ]
+            }
+          }
+        },
+        "CommunicationHistory": {
+          "Case": "Some",
+          "Fields": [
+            {
+              "Item1": {
+                "TimeSpan": "00:00:09.4969449",
                 "Status": {
                   "Case": "Success"
                 }
               },
-<<<<<<< HEAD
-              "Item2": "2020-03-25T06:43:58.590573Z"
-=======
-              "Item2": "2020-04-04T08:13:04.512918Z"
->>>>>>> 475c1f9b
-            }
-          ]
-        }
-      },
-      {
-        "ServerInfo": {
-<<<<<<< HEAD
-          "NetworkPath": "electrum-server.ninja",
-=======
-          "NetworkPath": "kirsche.emzy.de",
->>>>>>> 475c1f9b
-          "ConnectionType": {
-            "Encrypted": false,
-            "Protocol": {
-              "Case": "Tcp",
-              "Fields": [
-                50001
-              ]
-            }
-          }
-        },
-        "CommunicationHistory": {
-          "Case": "Some",
-          "Fields": [
-            {
-              "Item1": {
-<<<<<<< HEAD
-                "TimeSpan": "00:00:01.3610968",
-=======
-                "TimeSpan": "00:00:02.5435084",
->>>>>>> 475c1f9b
+              "Item2": "2020-04-04T08:13:04.202435Z"
+            }
+          ]
+        }
+      },
+      {
+        "ServerInfo": {
+          "NetworkPath": "185.64.116.15",
+          "ConnectionType": {
+            "Encrypted": false,
+            "Protocol": {
+              "Case": "Tcp",
+              "Fields": [
+                50001
+              ]
+            }
+          }
+        },
+        "CommunicationHistory": {
+          "Case": "Some",
+          "Fields": [
+            {
+              "Item1": {
+                "TimeSpan": "00:00:09.7254920",
                 "Status": {
                   "Case": "Success"
                 }
               },
-<<<<<<< HEAD
-              "Item2": "2020-03-25T06:43:58.671228Z"
-=======
-              "Item2": "2020-04-04T08:15:49.99674Z"
->>>>>>> 475c1f9b
-            }
-          ]
-        }
-      },
-      {
-        "ServerInfo": {
-<<<<<<< HEAD
-          "NetworkPath": "185.64.116.15",
-=======
-          "NetworkPath": "electrum.emzy.de",
->>>>>>> 475c1f9b
-          "ConnectionType": {
-            "Encrypted": false,
-            "Protocol": {
-              "Case": "Tcp",
-              "Fields": [
-                50001
-              ]
-            }
-          }
-        },
-        "CommunicationHistory": {
-          "Case": "Some",
-          "Fields": [
-            {
-              "Item1": {
-<<<<<<< HEAD
-                "TimeSpan": "00:00:01.3681330",
-=======
-                "TimeSpan": "00:00:02.8166498",
->>>>>>> 475c1f9b
+              "Item2": "2020-04-04T08:13:04.474494Z"
+            }
+          ]
+        }
+      },
+      {
+        "ServerInfo": {
+          "NetworkPath": "52.1.56.181",
+          "ConnectionType": {
+            "Encrypted": false,
+            "Protocol": {
+              "Case": "Tcp",
+              "Fields": [
+                50001
+              ]
+            }
+          }
+        },
+        "CommunicationHistory": {
+          "Case": "Some",
+          "Fields": [
+            {
+              "Item1": {
+                "TimeSpan": "00:00:15.2328506",
                 "Status": {
                   "Case": "Success"
                 }
               },
-<<<<<<< HEAD
-              "Item2": "2020-03-25T06:43:58.684195Z"
-=======
-              "Item2": "2020-04-04T08:15:52.82493Z"
->>>>>>> 475c1f9b
-            }
-          ]
-        }
-      },
-      {
-        "ServerInfo": {
-<<<<<<< HEAD
-          "NetworkPath": "52.1.56.181",
-=======
-          "NetworkPath": "electrum-server.ninja",
->>>>>>> 475c1f9b
-          "ConnectionType": {
-            "Encrypted": false,
-            "Protocol": {
-              "Case": "Tcp",
-              "Fields": [
-                50001
-              ]
-            }
-          }
-        },
-        "CommunicationHistory": {
-          "Case": "Some",
-          "Fields": [
-            {
-              "Item1": {
-<<<<<<< HEAD
-                "TimeSpan": "00:00:01.8505791",
-=======
-                "TimeSpan": "00:00:04.0943641",
->>>>>>> 475c1f9b
+              "Item2": "2020-04-04T08:13:09.981958Z"
+            }
+          ]
+        }
+      },
+      {
+        "ServerInfo": {
+          "NetworkPath": "electrum.qtornado.com",
+          "ConnectionType": {
+            "Encrypted": false,
+            "Protocol": {
+              "Case": "Tcp",
+              "Fields": [
+                50001
+              ]
+            }
+          }
+        },
+        "CommunicationHistory": {
+          "Case": "Some",
+          "Fields": [
+            {
+              "Item1": {
+                "TimeSpan": "00:00:32.2432758",
                 "Status": {
                   "Case": "Success"
                 }
               },
-<<<<<<< HEAD
-              "Item2": "2020-03-25T06:44:36.977154Z"
-=======
-              "Item2": "2020-04-04T08:14:45.655567Z"
->>>>>>> 475c1f9b
-            }
-          ]
-        }
-      },
-      {
-        "ServerInfo": {
-          "NetworkPath": "fortress.qtornado.com",
-          "ConnectionType": {
-            "Encrypted": false,
-            "Protocol": {
-              "Case": "Tcp",
-              "Fields": [
-                50001
-              ]
-            }
-          }
-        },
-        "CommunicationHistory": {
-          "Case": "Some",
-          "Fields": [
-            {
-              "Item1": {
-<<<<<<< HEAD
-                "TimeSpan": "00:00:01.9303720",
-=======
-                "TimeSpan": "00:00:09.4969449",
->>>>>>> 475c1f9b
-                "Status": {
-                  "Case": "Success"
-                }
-              },
-<<<<<<< HEAD
-              "Item2": "2020-03-25T06:43:59.210666Z"
-=======
-              "Item2": "2020-04-04T08:13:04.202435Z"
->>>>>>> 475c1f9b
-            }
-          ]
-        }
-      },
-      {
-        "ServerInfo": {
-<<<<<<< HEAD
-          "NetworkPath": "kirsche.emzy.de",
-          "ConnectionType": {
-            "Encrypted": false,
-            "Protocol": {
-              "Case": "Tcp",
-              "Fields": [
-                50001
-              ]
-            }
-          }
-        },
-        "CommunicationHistory": {
-          "Case": "Some",
-          "Fields": [
-            {
-              "Item1": {
-                "TimeSpan": "00:00:04.4844804",
-                "Status": {
-                  "Case": "Success"
-                }
-              },
-              "Item2": "2020-03-25T06:44:03.088283Z"
-            }
-          ]
-        }
-      },
-      {
-        "ServerInfo": {
-          "NetworkPath": "electrum.emzy.de",
-=======
-          "NetworkPath": "185.64.116.15",
->>>>>>> 475c1f9b
-          "ConnectionType": {
-            "Encrypted": false,
-            "Protocol": {
-              "Case": "Tcp",
-              "Fields": [
-                50001
-              ]
-            }
-          }
-        },
-        "CommunicationHistory": {
-          "Case": "Some",
-          "Fields": [
-            {
-              "Item1": {
-<<<<<<< HEAD
-                "TimeSpan": "00:00:06.4702676",
-=======
-                "TimeSpan": "00:00:09.7254920",
->>>>>>> 475c1f9b
-                "Status": {
-                  "Case": "Success"
-                }
-              },
-<<<<<<< HEAD
-              "Item2": "2020-03-25T06:44:05.154613Z"
-=======
-              "Item2": "2020-04-04T08:13:04.474494Z"
->>>>>>> 475c1f9b
-            }
-          ]
-        }
-      },
-      {
-        "ServerInfo": {
-          "NetworkPath": "52.1.56.181",
-          "ConnectionType": {
-            "Encrypted": false,
-            "Protocol": {
-              "Case": "Tcp",
-              "Fields": [
-                50001
-              ]
-            }
-          }
-        },
-        "CommunicationHistory": {
-          "Case": "Some",
-          "Fields": [
-            {
-              "Item1": {
-<<<<<<< HEAD
-                "TimeSpan": "00:00:00.0014210",
-=======
-                "TimeSpan": "00:00:15.2328506",
->>>>>>> 475c1f9b
-                "Status": {
-                  "Case": "Success"
-                }
-              },
-<<<<<<< HEAD
-              "Item2": "2020-03-25T06:44:00.137961Z"
-=======
-              "Item2": "2020-04-04T08:13:09.981958Z"
->>>>>>> 475c1f9b
-            }
-          ]
-        }
-      },
-      {
-        "ServerInfo": {
-<<<<<<< HEAD
+              "Item2": "2020-04-04T08:16:25.087195Z"
+            }
+          ]
+        }
+      },
+      {
+        "ServerInfo": {
+          "NetworkPath": "b6.1209k.com",
+          "ConnectionType": {
+            "Encrypted": false,
+            "Protocol": {
+              "Case": "Tcp",
+              "Fields": [
+                50001
+              ]
+            }
+          }
+        },
+        "CommunicationHistory": {
+          "Case": "Some",
+          "Fields": [
+            {
+              "Item1": {
+                "TimeSpan": "00:00:00.0013948",
+                "Status": {
+                  "Case": "Fault",
+                  "Fields": [
+                    {
+                      "Exception": {
+                        "TypeFullName": "GWallet.Backend.ServerUnreachableException",
+                        "Message": "JsonRpcSharp faced some problem when trying communication"
+                      },
+                      "LastSuccessfulCommunication": null
+                    }
+                  ]
+                }
+              },
+              "Item2": "2020-04-04T08:13:05.170553Z"
+            }
+          ]
+        }
+      },
+      {
+        "ServerInfo": {
+          "NetworkPath": "b.1209k.com",
+          "ConnectionType": {
+            "Encrypted": false,
+            "Protocol": {
+              "Case": "Tcp",
+              "Fields": [
+                50001
+              ]
+            }
+          }
+        },
+        "CommunicationHistory": {
+          "Case": "Some",
+          "Fields": [
+            {
+              "Item1": {
+                "TimeSpan": "00:00:00.0014771",
+                "Status": {
+                  "Case": "Fault",
+                  "Fields": [
+                    {
+                      "Exception": {
+                        "TypeFullName": "GWallet.Backend.ServerUnreachableException",
+                        "Message": "JsonRpcSharp faced some problem when trying communication"
+                      },
+                      "LastSuccessfulCommunication": null
+                    }
+                  ]
+                }
+              },
+              "Item2": "2020-04-04T08:13:05.121909Z"
+            }
+          ]
+        }
+      },
+      {
+        "ServerInfo": {
+          "NetworkPath": "electrum3.hachre.de",
+          "ConnectionType": {
+            "Encrypted": false,
+            "Protocol": {
+              "Case": "Tcp",
+              "Fields": [
+                50001
+              ]
+            }
+          }
+        },
+        "CommunicationHistory": {
+          "Case": "Some",
+          "Fields": [
+            {
+              "Item1": {
+                "TimeSpan": "00:00:00.0024218",
+                "Status": {
+                  "Case": "Fault",
+                  "Fields": [
+                    {
+                      "Exception": {
+                        "TypeFullName": "GWallet.Backend.ServerCannotBeResolvedException",
+                        "Message": "JsonRpcSharp faced some problem when trying communication"
+                      },
+                      "LastSuccessfulCommunication": null
+                    }
+                  ]
+                }
+              },
+              "Item2": "2020-04-04T08:13:05.192821Z"
+            }
+          ]
+        }
+      },
+      {
+        "ServerInfo": {
           "NetworkPath": "electrum2.eff.ro",
-=======
-          "NetworkPath": "electrum.qtornado.com",
->>>>>>> 475c1f9b
-          "ConnectionType": {
-            "Encrypted": false,
-            "Protocol": {
-              "Case": "Tcp",
-              "Fields": [
-                50001
-              ]
-            }
-          }
-        },
-        "CommunicationHistory": {
-          "Case": "Some",
-          "Fields": [
-            {
-              "Item1": {
-<<<<<<< HEAD
-                "TimeSpan": "00:00:00.0012564",
-=======
-                "TimeSpan": "00:00:32.2432758",
->>>>>>> 475c1f9b
-                "Status": {
-                  "Case": "Success"
-                }
-              },
-<<<<<<< HEAD
-              "Item2": "2020-03-25T06:43:59.98411Z"
-=======
-              "Item2": "2020-04-04T08:16:25.087195Z"
->>>>>>> 475c1f9b
-            }
-          ]
-        }
-      },
-      {
-        "ServerInfo": {
-<<<<<<< HEAD
+          "ConnectionType": {
+            "Encrypted": false,
+            "Protocol": {
+              "Case": "Tcp",
+              "Fields": [
+                50001
+              ]
+            }
+          }
+        },
+        "CommunicationHistory": {
+          "Case": "Some",
+          "Fields": [
+            {
+              "Item1": {
+                "TimeSpan": "00:00:00.0028928",
+                "Status": {
+                  "Case": "Fault",
+                  "Fields": [
+                    {
+                      "Exception": {
+                        "TypeFullName": "GWallet.Backend.ServerCannotBeResolvedException",
+                        "Message": "JsonRpcSharp faced some problem when trying communication"
+                      },
+                      "LastSuccessfulCommunication": null
+                    }
+                  ]
+                }
+              },
+              "Item2": "2020-04-04T08:13:04.553509Z"
+            }
+          ]
+        }
+      },
+      {
+        "ServerInfo": {
+          "NetworkPath": "vmd30612.contaboserver.net",
+          "ConnectionType": {
+            "Encrypted": false,
+            "Protocol": {
+              "Case": "Tcp",
+              "Fields": [
+                50001
+              ]
+            }
+          }
+        },
+        "CommunicationHistory": {
+          "Case": "Some",
+          "Fields": [
+            {
+              "Item1": {
+                "TimeSpan": "00:00:00.0028587",
+                "Status": {
+                  "Case": "Fault",
+                  "Fields": [
+                    {
+                      "Exception": {
+                        "TypeFullName": "GWallet.Backend.ServerCannotBeResolvedException",
+                        "Message": "JsonRpcSharp faced some problem when trying communication"
+                      },
+                      "LastSuccessfulCommunication": null
+                    }
+                  ]
+                }
+              },
+              "Item2": "2020-04-04T08:13:04.49918Z"
+            }
+          ]
+        }
+      },
+      {
+        "ServerInfo": {
+          "NetworkPath": "vmd27610.contaboserver.net",
+          "ConnectionType": {
+            "Encrypted": false,
+            "Protocol": {
+              "Case": "Tcp",
+              "Fields": [
+                50001
+              ]
+            }
+          }
+        },
+        "CommunicationHistory": {
+          "Case": "Some",
+          "Fields": [
+            {
+              "Item1": {
+                "TimeSpan": "00:00:00.0064410",
+                "Status": {
+                  "Case": "Fault",
+                  "Fields": [
+                    {
+                      "Exception": {
+                        "TypeFullName": "GWallet.Backend.ServerCannotBeResolvedException",
+                        "Message": "JsonRpcSharp faced some problem when trying communication"
+                      },
+                      "LastSuccessfulCommunication": null
+                    }
+                  ]
+                }
+              },
+              "Item2": "2020-04-04T08:13:04.53041Z"
+            }
+          ]
+        }
+      },
+      {
+        "ServerInfo": {
+          "NetworkPath": "bitcoin.corgi.party",
+          "ConnectionType": {
+            "Encrypted": false,
+            "Protocol": {
+              "Case": "Tcp",
+              "Fields": [
+                50001
+              ]
+            }
+          }
+        },
+        "CommunicationHistory": {
+          "Case": "Some",
+          "Fields": [
+            {
+              "Item1": {
+                "TimeSpan": "00:00:00.0397014",
+                "Status": {
+                  "Case": "Fault",
+                  "Fields": [
+                    {
+                      "Exception": {
+                        "TypeFullName": "GWallet.Backend.ServerCannotBeResolvedException",
+                        "Message": "JsonRpcSharp faced some problem when trying communication"
+                      },
+                      "LastSuccessfulCommunication": null
+                    }
+                  ]
+                }
+              },
+              "Item2": "2020-04-04T08:16:11.89603Z"
+            }
+          ]
+        }
+      },
+      {
+        "ServerInfo": {
+          "NetworkPath": "btc.cihar.com",
+          "ConnectionType": {
+            "Encrypted": false,
+            "Protocol": {
+              "Case": "Tcp",
+              "Fields": [
+                50001
+              ]
+            }
+          }
+        },
+        "CommunicationHistory": {
+          "Case": "Some",
+          "Fields": [
+            {
+              "Item1": {
+                "TimeSpan": "00:00:00.0532680",
+                "Status": {
+                  "Case": "Fault",
+                  "Fields": [
+                    {
+                      "Exception": {
+                        "TypeFullName": "GWallet.Backend.ServerCannotBeResolvedException",
+                        "Message": "JsonRpcSharp faced some problem when trying communication"
+                      },
+                      "LastSuccessfulCommunication": null
+                    }
+                  ]
+                }
+              },
+              "Item2": "2020-04-04T08:15:46.753215Z"
+            }
+          ]
+        }
+      },
+      {
+        "ServerInfo": {
+          "NetworkPath": "cashyes.zapto.org",
+          "ConnectionType": {
+            "Encrypted": false,
+            "Protocol": {
+              "Case": "Tcp",
+              "Fields": [
+                50001
+              ]
+            }
+          }
+        },
+        "CommunicationHistory": {
+          "Case": "Some",
+          "Fields": [
+            {
+              "Item1": {
+                "TimeSpan": "00:00:00.0689951",
+                "Status": {
+                  "Case": "Fault",
+                  "Fields": [
+                    {
+                      "Exception": {
+                        "TypeFullName": "GWallet.Backend.ServerUnreachableException",
+                        "Message": "JsonRpcSharp faced some problem when trying communication"
+                      },
+                      "LastSuccessfulCommunication": null
+                    }
+                  ]
+                }
+              },
+              "Item2": "2020-04-04T08:13:04.906863Z"
+            }
+          ]
+        }
+      },
+      {
+        "ServerInfo": {
+          "NetworkPath": "electrum.leblancnet.us",
+          "ConnectionType": {
+            "Encrypted": false,
+            "Protocol": {
+              "Case": "Tcp",
+              "Fields": [
+                50001
+              ]
+            }
+          }
+        },
+        "CommunicationHistory": {
+          "Case": "Some",
+          "Fields": [
+            {
+              "Item1": {
+                "TimeSpan": "00:00:00.1982900",
+                "Status": {
+                  "Case": "Fault",
+                  "Fields": [
+                    {
+                      "Exception": {
+                        "TypeFullName": "GWallet.Backend.ServerRefusedException",
+                        "Message": "JsonRpcSharp faced some problem when trying communication"
+                      },
+                      "LastSuccessfulCommunication": null
+                    }
+                  ]
+                }
+              },
+              "Item2": "2020-04-04T08:13:05.139089Z"
+            }
+          ]
+        }
+      },
+      {
+        "ServerInfo": {
+          "NetworkPath": "enode.duckdns.org",
+          "ConnectionType": {
+            "Encrypted": false,
+            "Protocol": {
+              "Case": "Tcp",
+              "Fields": [
+                50001
+              ]
+            }
+          }
+        },
+        "CommunicationHistory": {
+          "Case": "Some",
+          "Fields": [
+            {
+              "Item1": {
+                "TimeSpan": "00:00:00.2228912",
+                "Status": {
+                  "Case": "Fault",
+                  "Fields": [
+                    {
+                      "Exception": {
+                        "TypeFullName": "GWallet.Backend.ServerCannotBeResolvedException",
+                        "Message": "JsonRpcSharp faced some problem when trying communication"
+                      },
+                      "LastSuccessfulCommunication": null
+                    }
+                  ]
+                }
+              },
+              "Item2": "2020-04-04T08:13:10.503352Z"
+            }
+          ]
+        }
+      },
+      {
+        "ServerInfo": {
+          "NetworkPath": "btc.xskyx.net",
+          "ConnectionType": {
+            "Encrypted": false,
+            "Protocol": {
+              "Case": "Tcp",
+              "Fields": [
+                50001
+              ]
+            }
+          }
+        },
+        "CommunicationHistory": {
+          "Case": "Some",
+          "Fields": [
+            {
+              "Item1": {
+                "TimeSpan": "00:00:00.2266864",
+                "Status": {
+                  "Case": "Fault",
+                  "Fields": [
+                    {
+                      "Exception": {
+                        "TypeFullName": "GWallet.Backend.ServerRefusedException",
+                        "Message": "JsonRpcSharp faced some problem when trying communication"
+                      },
+                      "LastSuccessfulCommunication": null
+                    }
+                  ]
+                }
+              },
+              "Item2": "2020-04-04T08:13:05.437417Z"
+            }
+          ]
+        }
+      },
+      {
+        "ServerInfo": {
+          "NetworkPath": "E-X.not.fyi",
+          "ConnectionType": {
+            "Encrypted": false,
+            "Protocol": {
+              "Case": "Tcp",
+              "Fields": [
+                50001
+              ]
+            }
+          }
+        },
+        "CommunicationHistory": {
+          "Case": "Some",
+          "Fields": [
+            {
+              "Item1": {
+                "TimeSpan": "00:00:00.2390367",
+                "Status": {
+                  "Case": "Fault",
+                  "Fields": [
+                    {
+                      "Exception": {
+                        "TypeFullName": "GWallet.Backend.ServerCannotBeResolvedException",
+                        "Message": "JsonRpcSharp faced some problem when trying communication"
+                      },
+                      "LastSuccessfulCommunication": null
+                    }
+                  ]
+                }
+              },
+              "Item2": "2020-04-04T08:14:08.247549Z"
+            }
+          ]
+        }
+      },
+      {
+        "ServerInfo": {
+          "NetworkPath": "e-1.claudioboxx.com",
+          "ConnectionType": {
+            "Encrypted": false,
+            "Protocol": {
+              "Case": "Tcp",
+              "Fields": [
+                50001
+              ]
+            }
+          }
+        },
+        "CommunicationHistory": {
+          "Case": "Some",
+          "Fields": [
+            {
+              "Item1": {
+                "TimeSpan": "00:00:00.2670345",
+                "Status": {
+                  "Case": "Fault",
+                  "Fields": [
+                    {
+                      "Exception": {
+                        "TypeFullName": "GWallet.Backend.ServerRefusedException",
+                        "Message": "JsonRpcSharp faced some problem when trying communication"
+                      },
+                      "LastSuccessfulCommunication": null
+                    }
+                  ]
+                }
+              },
+              "Item2": "2020-04-04T08:13:04.820606Z"
+            }
+          ]
+        }
+      },
+      {
+        "ServerInfo": {
+          "NetworkPath": "electrumx-core.1209k.com",
+          "ConnectionType": {
+            "Encrypted": false,
+            "Protocol": {
+              "Case": "Tcp",
+              "Fields": [
+                50001
+              ]
+            }
+          }
+        },
+        "CommunicationHistory": {
+          "Case": "Some",
+          "Fields": [
+            {
+              "Item1": {
+                "TimeSpan": "00:00:00.2689640",
+                "Status": {
+                  "Case": "Fault",
+                  "Fields": [
+                    {
+                      "Exception": {
+                        "TypeFullName": "GWallet.Backend.ServerUnreachableException",
+                        "Message": "JsonRpcSharp faced some problem when trying communication"
+                      },
+                      "LastSuccessfulCommunication": null
+                    }
+                  ]
+                }
+              },
+              "Item2": "2020-04-04T08:13:10.264714Z"
+            }
+          ]
+        }
+      },
+      {
+        "ServerInfo": {
           "NetworkPath": "helicarrier.bauerj.eu",
-=======
-          "NetworkPath": "b6.1209k.com",
->>>>>>> 475c1f9b
-          "ConnectionType": {
-            "Encrypted": false,
-            "Protocol": {
-              "Case": "Tcp",
-              "Fields": [
-                50001
-              ]
-            }
-          }
-        },
-        "CommunicationHistory": {
-          "Case": "Some",
-          "Fields": [
-            {
-              "Item1": {
-<<<<<<< HEAD
-                "TimeSpan": "00:00:00.0012393",
-=======
-                "TimeSpan": "00:00:00.0013948",
->>>>>>> 475c1f9b
-                "Status": {
-                  "Case": "Fault",
-                  "Fields": [
-                    {
-                      "Exception": {
-<<<<<<< HEAD
-                        "TypeFullName": "GWallet.Backend.ServerNameResolvedToInvalidAddressException",
-                        "Message": "Server 'helicarrier.bauerj.eu' resolved to localhost IP '127.0.0.1'"
-=======
+          "ConnectionType": {
+            "Encrypted": false,
+            "Protocol": {
+              "Case": "Tcp",
+              "Fields": [
+                50001
+              ]
+            }
+          }
+        },
+        "CommunicationHistory": {
+          "Case": "Some",
+          "Fields": [
+            {
+              "Item1": {
+                "TimeSpan": "00:00:00.3313302",
+                "Status": {
+                  "Case": "Fault",
+                  "Fields": [
+                    {
+                      "Exception": {
+                        "TypeFullName": "GWallet.Backend.ServerRefusedException",
+                        "Message": "JsonRpcSharp faced some problem when trying communication"
+                      },
+                      "LastSuccessfulCommunication": null
+                    }
+                  ]
+                }
+              },
+              "Item2": "2020-04-04T08:14:08.591895Z"
+            }
+          ]
+        }
+      },
+      {
+        "ServerInfo": {
+          "NetworkPath": "erbium1.sytes.net",
+          "ConnectionType": {
+            "Encrypted": false,
+            "Protocol": {
+              "Case": "Tcp",
+              "Fields": [
+                50001
+              ]
+            }
+          }
+        },
+        "CommunicationHistory": {
+          "Case": "Some",
+          "Fields": [
+            {
+              "Item1": {
+                "TimeSpan": "00:00:00.5346072",
+                "Status": {
+                  "Case": "Fault",
+                  "Fields": [
+                    {
+                      "Exception": {
                         "TypeFullName": "GWallet.Backend.ServerUnreachableException",
                         "Message": "JsonRpcSharp faced some problem when trying communication"
->>>>>>> 475c1f9b
-                      },
-                      "LastSuccessfulCommunication": null
-                    }
-                  ]
-                }
-              },
-<<<<<<< HEAD
-              "Item2": "2020-03-25T06:43:59.637838Z"
-=======
-              "Item2": "2020-04-04T08:13:05.170553Z"
->>>>>>> 475c1f9b
-            }
-          ]
-        }
-      },
-      {
-        "ServerInfo": {
-<<<<<<< HEAD
-          "NetworkPath": "E-X.not.fyi",
-=======
-          "NetworkPath": "b.1209k.com",
->>>>>>> 475c1f9b
-          "ConnectionType": {
-            "Encrypted": false,
-            "Protocol": {
-              "Case": "Tcp",
-              "Fields": [
-                50001
-              ]
-            }
-          }
-        },
-        "CommunicationHistory": {
-          "Case": "Some",
-          "Fields": [
-            {
-              "Item1": {
-<<<<<<< HEAD
-                "TimeSpan": "00:00:00.0012366",
-=======
-                "TimeSpan": "00:00:00.0014771",
->>>>>>> 475c1f9b
-                "Status": {
-                  "Case": "Fault",
-                  "Fields": [
-                    {
-                      "Exception": {
-                        "TypeFullName": "GWallet.Backend.ServerUnreachableException",
-                        "Message": "JsonRpcSharp faced some problem when trying communication"
-                      },
-                      "LastSuccessfulCommunication": null
-                    }
-                  ]
-                }
-              },
-<<<<<<< HEAD
-              "Item2": "2020-03-25T06:43:59.510817Z"
-=======
-              "Item2": "2020-04-04T08:13:05.121909Z"
->>>>>>> 475c1f9b
-            }
-          ]
-        }
-      },
-      {
-        "ServerInfo": {
-<<<<<<< HEAD
-          "NetworkPath": "vmd27610.contaboserver.net",
-=======
-          "NetworkPath": "electrum3.hachre.de",
->>>>>>> 475c1f9b
-          "ConnectionType": {
-            "Encrypted": false,
-            "Protocol": {
-              "Case": "Tcp",
-              "Fields": [
-                50001
-              ]
-            }
-          }
-        },
-        "CommunicationHistory": {
-          "Case": "Some",
-          "Fields": [
-            {
-              "Item1": {
-<<<<<<< HEAD
-                "TimeSpan": "00:00:00.0010380",
-=======
-                "TimeSpan": "00:00:00.0024218",
->>>>>>> 475c1f9b
-                "Status": {
-                  "Case": "Fault",
-                  "Fields": [
-                    {
-                      "Exception": {
-                        "TypeFullName": "GWallet.Backend.ServerCannotBeResolvedException",
-                        "Message": "JsonRpcSharp faced some problem when trying communication"
-                      },
-                      "LastSuccessfulCommunication": null
-                    }
-                  ]
-                }
-              },
-<<<<<<< HEAD
-              "Item2": "2020-03-25T06:43:59.401261Z"
-=======
-              "Item2": "2020-04-04T08:13:05.192821Z"
->>>>>>> 475c1f9b
-            }
-          ]
-        }
-      },
-      {
-        "ServerInfo": {
-<<<<<<< HEAD
-          "NetworkPath": "bitcoin.corgi.party",
-=======
-          "NetworkPath": "electrum2.eff.ro",
->>>>>>> 475c1f9b
-          "ConnectionType": {
-            "Encrypted": false,
-            "Protocol": {
-              "Case": "Tcp",
-              "Fields": [
-                50001
-              ]
-            }
-          }
-        },
-        "CommunicationHistory": {
-          "Case": "Some",
-          "Fields": [
-            {
-              "Item1": {
-<<<<<<< HEAD
-                "TimeSpan": "00:00:00.0013402",
-=======
-                "TimeSpan": "00:00:00.0028928",
->>>>>>> 475c1f9b
-                "Status": {
-                  "Case": "Fault",
-                  "Fields": [
-                    {
-                      "Exception": {
-                        "TypeFullName": "GWallet.Backend.ServerCannotBeResolvedException",
-                        "Message": "JsonRpcSharp faced some problem when trying communication"
-                      },
-                      "LastSuccessfulCommunication": null
-                    }
-                  ]
-                }
-              },
-<<<<<<< HEAD
-              "Item2": "2020-03-25T06:43:59.264794Z"
-=======
-              "Item2": "2020-04-04T08:13:04.553509Z"
->>>>>>> 475c1f9b
-            }
-          ]
-        }
-      },
-      {
-        "ServerInfo": {
-<<<<<<< HEAD
-          "NetworkPath": "electrum3.hachre.de",
-=======
-          "NetworkPath": "vmd30612.contaboserver.net",
->>>>>>> 475c1f9b
-          "ConnectionType": {
-            "Encrypted": false,
-            "Protocol": {
-              "Case": "Tcp",
-              "Fields": [
-                50001
-              ]
-            }
-          }
-        },
-        "CommunicationHistory": {
-          "Case": "Some",
-          "Fields": [
-            {
-              "Item1": {
-<<<<<<< HEAD
-                "TimeSpan": "00:00:00.0012214",
-=======
-                "TimeSpan": "00:00:00.0028587",
->>>>>>> 475c1f9b
-                "Status": {
-                  "Case": "Fault",
-                  "Fields": [
-                    {
-                      "Exception": {
-                        "TypeFullName": "GWallet.Backend.ServerCannotBeResolvedException",
-                        "Message": "JsonRpcSharp faced some problem when trying communication"
-                      },
-                      "LastSuccessfulCommunication": null
-                    }
-                  ]
-                }
-              },
-<<<<<<< HEAD
-              "Item2": "2020-03-25T06:43:59.251849Z"
-=======
-              "Item2": "2020-04-04T08:13:04.49918Z"
->>>>>>> 475c1f9b
-            }
-          ]
-        }
-      },
-      {
-        "ServerInfo": {
-<<<<<<< HEAD
-          "NetworkPath": "btc.cihar.com",
-=======
-          "NetworkPath": "vmd27610.contaboserver.net",
->>>>>>> 475c1f9b
-          "ConnectionType": {
-            "Encrypted": false,
-            "Protocol": {
-              "Case": "Tcp",
-              "Fields": [
-                50001
-              ]
-            }
-          }
-        },
-        "CommunicationHistory": {
-          "Case": "Some",
-          "Fields": [
-            {
-              "Item1": {
-<<<<<<< HEAD
-                "TimeSpan": "00:00:00.0027664",
-=======
-                "TimeSpan": "00:00:00.0064410",
->>>>>>> 475c1f9b
-                "Status": {
-                  "Case": "Fault",
-                  "Fields": [
-                    {
-                      "Exception": {
-                        "TypeFullName": "GWallet.Backend.ServerCannotBeResolvedException",
-                        "Message": "JsonRpcSharp faced some problem when trying communication"
-                      },
-                      "LastSuccessfulCommunication": null
-                    }
-                  ]
-                }
-              },
-<<<<<<< HEAD
-              "Item2": "2020-03-25T06:43:59.225571Z"
-=======
-              "Item2": "2020-04-04T08:13:04.53041Z"
->>>>>>> 475c1f9b
-            }
-          ]
-        }
-      },
-      {
-        "ServerInfo": {
-<<<<<<< HEAD
-          "NetworkPath": "erbium1.sytes.net",
-=======
-          "NetworkPath": "bitcoin.corgi.party",
->>>>>>> 475c1f9b
-          "ConnectionType": {
-            "Encrypted": false,
-            "Protocol": {
-              "Case": "Tcp",
-              "Fields": [
-                50001
-              ]
-            }
-          }
-        },
-        "CommunicationHistory": {
-          "Case": "Some",
-          "Fields": [
-            {
-              "Item1": {
-<<<<<<< HEAD
-                "TimeSpan": "00:00:00.0325199",
-=======
-                "TimeSpan": "00:00:00.0397014",
->>>>>>> 475c1f9b
-                "Status": {
-                  "Case": "Fault",
-                  "Fields": [
-                    {
-                      "Exception": {
-<<<<<<< HEAD
-                        "TypeFullName": "GWallet.Backend.CommunicationUnsuccessfulException",
-                        "Message": "One or more errors occurred. (The requested address is not valid in this context)"
-=======
-                        "TypeFullName": "GWallet.Backend.ServerCannotBeResolvedException",
-                        "Message": "JsonRpcSharp faced some problem when trying communication"
->>>>>>> 475c1f9b
-                      },
-                      "LastSuccessfulCommunication": null
-                    }
-                  ]
-                }
-              },
-<<<<<<< HEAD
-              "Item2": "2020-03-25T06:44:00.386626Z"
-=======
-              "Item2": "2020-04-04T08:16:11.89603Z"
->>>>>>> 475c1f9b
-            }
-          ]
-        }
-      },
-      {
-        "ServerInfo": {
-<<<<<<< HEAD
-          "NetworkPath": "cashyes.zapto.org",
-=======
-          "NetworkPath": "btc.cihar.com",
->>>>>>> 475c1f9b
-          "ConnectionType": {
-            "Encrypted": false,
-            "Protocol": {
-              "Case": "Tcp",
-              "Fields": [
-                50001
-              ]
-            }
-          }
-        },
-        "CommunicationHistory": {
-          "Case": "Some",
-          "Fields": [
-            {
-              "Item1": {
-<<<<<<< HEAD
-                "TimeSpan": "00:00:00.1267984",
-=======
-                "TimeSpan": "00:00:00.0532680",
->>>>>>> 475c1f9b
-                "Status": {
-                  "Case": "Fault",
-                  "Fields": [
-                    {
-                      "Exception": {
-<<<<<<< HEAD
-                        "TypeFullName": "GWallet.Backend.CommunicationUnsuccessfulException",
-                        "Message": "One or more errors occurred. (The requested address is not valid in this context)"
-=======
-                        "TypeFullName": "GWallet.Backend.ServerCannotBeResolvedException",
-                        "Message": "JsonRpcSharp faced some problem when trying communication"
->>>>>>> 475c1f9b
-                      },
-                      "LastSuccessfulCommunication": null
-                    }
-                  ]
-                }
-              },
-<<<<<<< HEAD
-              "Item2": "2020-03-25T06:44:00.122802Z"
-=======
-              "Item2": "2020-04-04T08:15:46.753215Z"
->>>>>>> 475c1f9b
-            }
-          ]
-        }
-      },
-      {
-        "ServerInfo": {
-<<<<<<< HEAD
-          "NetworkPath": "electrum.leblancnet.us",
-=======
-          "NetworkPath": "cashyes.zapto.org",
->>>>>>> 475c1f9b
-          "ConnectionType": {
-            "Encrypted": false,
-            "Protocol": {
-              "Case": "Tcp",
-              "Fields": [
-                50001
-              ]
-            }
-          }
-        },
-        "CommunicationHistory": {
-          "Case": "Some",
-          "Fields": [
-            {
-              "Item1": {
-<<<<<<< HEAD
-                "TimeSpan": "00:00:00.2007775",
-=======
-                "TimeSpan": "00:00:00.0689951",
->>>>>>> 475c1f9b
-                "Status": {
-                  "Case": "Fault",
-                  "Fields": [
-                    {
-                      "Exception": {
-<<<<<<< HEAD
-                        "TypeFullName": "GWallet.Backend.CommunicationUnsuccessfulException",
-                        "Message": "One or more errors occurred. (Connection refused)"
-=======
-                        "TypeFullName": "GWallet.Backend.ServerUnreachableException",
-                        "Message": "JsonRpcSharp faced some problem when trying communication"
->>>>>>> 475c1f9b
-                      },
-                      "LastSuccessfulCommunication": null
-                    }
-                  ]
-                }
-              },
-<<<<<<< HEAD
-              "Item2": "2020-03-25T06:43:59.613481Z"
-=======
-              "Item2": "2020-04-04T08:13:04.906863Z"
->>>>>>> 475c1f9b
-            }
-          ]
-        }
-      },
-      {
-        "ServerInfo": {
-<<<<<<< HEAD
+                      },
+                      "LastSuccessfulCommunication": null
+                    }
+                  ]
+                }
+              },
+              "Item2": "2020-04-04T08:13:05.106226Z"
+            }
+          ]
+        }
+      },
+      {
+        "ServerInfo": {
+          "NetworkPath": "btc.jochen-hoenicke.de",
+          "ConnectionType": {
+            "Encrypted": false,
+            "Protocol": {
+              "Case": "Tcp",
+              "Fields": [
+                50001
+              ]
+            }
+          }
+        },
+        "CommunicationHistory": {
+          "Case": "Some",
+          "Fields": [
+            {
+              "Item1": {
+                "TimeSpan": "00:00:00.5966030",
+                "Status": {
+                  "Case": "Fault",
+                  "Fields": [
+                    {
+                      "Exception": {
+                        "TypeFullName": "GWallet.Backend.ServerRefusedException",
+                        "Message": "JsonRpcSharp faced some problem when trying communication"
+                      },
+                      "LastSuccessfulCommunication": null
+                    }
+                  ]
+                }
+              },
+              "Item2": "2020-04-04T08:14:08.605492Z"
+            }
+          ]
+        }
+      },
+      {
+        "ServerInfo": {
+          "NetworkPath": "daedalus.bauerj.eu",
+          "ConnectionType": {
+            "Encrypted": false,
+            "Protocol": {
+              "Case": "Tcp",
+              "Fields": [
+                50001
+              ]
+            }
+          }
+        },
+        "CommunicationHistory": {
+          "Case": "Some",
+          "Fields": [
+            {
+              "Item1": {
+                "TimeSpan": "00:00:00.6292897",
+                "Status": {
+                  "Case": "Fault",
+                  "Fields": [
+                    {
+                      "Exception": {
+                        "TypeFullName": "GWallet.Backend.ServerRefusedException",
+                        "Message": "JsonRpcSharp faced some problem when trying communication"
+                      },
+                      "LastSuccessfulCommunication": null
+                    }
+                  ]
+                }
+              },
+              "Item2": "2020-04-04T08:14:10.236493Z"
+            }
+          ]
+        }
+      },
+      {
+        "ServerInfo": {
+          "NetworkPath": "tardis.bauerj.eu",
+          "ConnectionType": {
+            "Encrypted": false,
+            "Protocol": {
+              "Case": "Tcp",
+              "Fields": [
+                50001
+              ]
+            }
+          }
+        },
+        "CommunicationHistory": {
+          "Case": "Some",
+          "Fields": [
+            {
+              "Item1": {
+                "TimeSpan": "00:00:00.6711598",
+                "Status": {
+                  "Case": "Fault",
+                  "Fields": [
+                    {
+                      "Exception": {
+                        "TypeFullName": "GWallet.Backend.ServerRefusedException",
+                        "Message": "JsonRpcSharp faced some problem when trying communication"
+                      },
+                      "LastSuccessfulCommunication": null
+                    }
+                  ]
+                }
+              },
+              "Item2": "2020-04-04T08:15:47.440355Z"
+            }
+          ]
+        }
+      },
+      {
+        "ServerInfo": {
           "NetworkPath": "electrumx.soon.it",
-=======
-          "NetworkPath": "electrum.leblancnet.us",
->>>>>>> 475c1f9b
-          "ConnectionType": {
-            "Encrypted": false,
-            "Protocol": {
-              "Case": "Tcp",
-              "Fields": [
-                50001
-              ]
-            }
-          }
-        },
-        "CommunicationHistory": {
-          "Case": "Some",
-          "Fields": [
-            {
-              "Item1": {
-<<<<<<< HEAD
-                "TimeSpan": "00:00:00.2128615",
-=======
-                "TimeSpan": "00:00:00.1982900",
->>>>>>> 475c1f9b
-                "Status": {
-                  "Case": "Fault",
-                  "Fields": [
-                    {
-                      "Exception": {
-                        "TypeFullName": "GWallet.Backend.CommunicationUnsuccessfulException",
-                        "Message": "One or more errors occurred. (Connection refused)"
-                      },
-                      "LastSuccessfulCommunication": null
-                    }
-                  ]
-                }
-              },
-<<<<<<< HEAD
-              "Item2": "2020-03-25T06:44:01.072383Z"
-=======
-              "Item2": "2020-04-04T08:13:05.139089Z"
->>>>>>> 475c1f9b
-            }
-          ]
-        }
-      },
-      {
-        "ServerInfo": {
-          "NetworkPath": "enode.duckdns.org",
-          "ConnectionType": {
-            "Encrypted": false,
-            "Protocol": {
-              "Case": "Tcp",
-              "Fields": [
-                50001
-              ]
-            }
-          }
-        },
-        "CommunicationHistory": {
-          "Case": "Some",
-          "Fields": [
-            {
-              "Item1": {
-<<<<<<< HEAD
-                "TimeSpan": "00:00:00.2215012",
-=======
-                "TimeSpan": "00:00:00.2228912",
->>>>>>> 475c1f9b
-                "Status": {
-                  "Case": "Fault",
-                  "Fields": [
-                    {
-                      "Exception": {
-                        "TypeFullName": "GWallet.Backend.ServerCannotBeResolvedException",
-                        "Message": "JsonRpcSharp faced some problem when trying communication"
-                      },
-                      "LastSuccessfulCommunication": null
-                    }
-                  ]
-                }
-              },
-<<<<<<< HEAD
-              "Item2": "2020-03-25T06:43:59.752986Z"
-=======
-              "Item2": "2020-04-04T08:13:10.503352Z"
->>>>>>> 475c1f9b
-            }
-          ]
-        }
-      },
-      {
-        "ServerInfo": {
-<<<<<<< HEAD
-          "NetworkPath": "e-1.claudioboxx.com",
-=======
-          "NetworkPath": "btc.xskyx.net",
->>>>>>> 475c1f9b
-          "ConnectionType": {
-            "Encrypted": false,
-            "Protocol": {
-              "Case": "Tcp",
-              "Fields": [
-                50001
-              ]
-            }
-          }
-        },
-        "CommunicationHistory": {
-          "Case": "Some",
-          "Fields": [
-            {
-              "Item1": {
-<<<<<<< HEAD
-                "TimeSpan": "00:00:00.2220808",
-=======
-                "TimeSpan": "00:00:00.2266864",
->>>>>>> 475c1f9b
-                "Status": {
-                  "Case": "Fault",
-                  "Fields": [
-                    {
-                      "Exception": {
-<<<<<<< HEAD
-                        "TypeFullName": "GWallet.Backend.CommunicationUnsuccessfulException",
-                        "Message": "One or more errors occurred. (Connection refused)"
-=======
+          "ConnectionType": {
+            "Encrypted": false,
+            "Protocol": {
+              "Case": "Tcp",
+              "Fields": [
+                50001
+              ]
+            }
+          }
+        },
+        "CommunicationHistory": {
+          "Case": "Some",
+          "Fields": [
+            {
+              "Item1": {
+                "TimeSpan": "00:00:00.8294108",
+                "Status": {
+                  "Case": "Fault",
+                  "Fields": [
+                    {
+                      "Exception": {
                         "TypeFullName": "GWallet.Backend.ServerRefusedException",
                         "Message": "JsonRpcSharp faced some problem when trying communication"
->>>>>>> 475c1f9b
-                      },
-                      "LastSuccessfulCommunication": null
-                    }
-                  ]
-                }
-              },
-<<<<<<< HEAD
-              "Item2": "2020-03-25T06:43:59.497609Z"
-=======
-              "Item2": "2020-04-04T08:13:05.437417Z"
->>>>>>> 475c1f9b
-            }
-          ]
-        }
-      },
-      {
-        "ServerInfo": {
-<<<<<<< HEAD
+                      },
+                      "LastSuccessfulCommunication": null
+                    }
+                  ]
+                }
+              },
+              "Item2": "2020-04-04T08:14:41.477684Z"
+            }
+          ]
+        }
+      },
+      {
+        "ServerInfo": {
+          "NetworkPath": "electrum.festivaldelhumor.org",
+          "ConnectionType": {
+            "Encrypted": false,
+            "Protocol": {
+              "Case": "Tcp",
+              "Fields": [
+                50001
+              ]
+            }
+          }
+        },
+        "CommunicationHistory": {
+          "Case": "Some",
+          "Fields": [
+            {
+              "Item1": {
+                "TimeSpan": "00:00:00.8574351",
+                "Status": {
+                  "Case": "Fault",
+                  "Fields": [
+                    {
+                      "Exception": {
+                        "TypeFullName": "GWallet.Backend.ServerRefusedException",
+                        "Message": "JsonRpcSharp faced some problem when trying communication"
+                      },
+                      "LastSuccessfulCommunication": null
+                    }
+                  ]
+                }
+              },
+              "Item2": "2020-04-04T08:13:36.03068Z"
+            }
+          ]
+        }
+      },
+      {
+        "ServerInfo": {
           "NetworkPath": "electrum.eff.ro",
-=======
-          "NetworkPath": "E-X.not.fyi",
->>>>>>> 475c1f9b
-          "ConnectionType": {
-            "Encrypted": false,
-            "Protocol": {
-              "Case": "Tcp",
-              "Fields": [
-                50001
-              ]
-            }
-          }
-        },
-        "CommunicationHistory": {
-          "Case": "Some",
-          "Fields": [
-            {
-              "Item1": {
-<<<<<<< HEAD
-                "TimeSpan": "00:00:00.2494722",
-=======
-                "TimeSpan": "00:00:00.2390367",
->>>>>>> 475c1f9b
-                "Status": {
-                  "Case": "Fault",
-                  "Fields": [
-                    {
-                      "Exception": {
-                        "TypeFullName": "GWallet.Backend.CommunicationUnsuccessfulException",
-                        "Message": "One or more errors occurred. (Connection refused)"
-                      },
-                      "LastSuccessfulCommunication": null
-                    }
-                  ]
-                }
-              },
-<<<<<<< HEAD
-              "Item2": "2020-03-25T06:44:00.014817Z"
-=======
-              "Item2": "2020-04-04T08:14:08.247549Z"
->>>>>>> 475c1f9b
-            }
-          ]
-        }
-      },
-      {
-        "ServerInfo": {
-<<<<<<< HEAD
-          "NetworkPath": "btc.xskyx.net",
-=======
-          "NetworkPath": "e-1.claudioboxx.com",
->>>>>>> 475c1f9b
-          "ConnectionType": {
-            "Encrypted": false,
-            "Protocol": {
-              "Case": "Tcp",
-              "Fields": [
-                50001
-              ]
-            }
-          }
-        },
-        "CommunicationHistory": {
-          "Case": "Some",
-          "Fields": [
-            {
-              "Item1": {
-<<<<<<< HEAD
-                "TimeSpan": "00:00:00.2629806",
-=======
-                "TimeSpan": "00:00:00.2670345",
->>>>>>> 475c1f9b
-                "Status": {
-                  "Case": "Fault",
-                  "Fields": [
-                    {
-                      "Exception": {
-                        "TypeFullName": "GWallet.Backend.CommunicationUnsuccessfulException",
-                        "Message": "One or more errors occurred. (Connection refused)"
-                      },
-                      "LastSuccessfulCommunication": null
-                    }
-                  ]
-                }
-              },
-<<<<<<< HEAD
-              "Item2": "2020-03-25T06:44:01.766391Z"
-=======
-              "Item2": "2020-04-04T08:13:04.820606Z"
->>>>>>> 475c1f9b
-            }
-          ]
-        }
-      },
-      {
-        "ServerInfo": {
-          "NetworkPath": "electrumx-core.1209k.com",
-          "ConnectionType": {
-            "Encrypted": false,
-            "Protocol": {
-              "Case": "Tcp",
-              "Fields": [
-                50001
-              ]
-            }
-          }
-        },
-        "CommunicationHistory": {
-          "Case": "Some",
-          "Fields": [
-            {
-              "Item1": {
-<<<<<<< HEAD
-                "TimeSpan": "00:00:00.2672476",
-=======
-                "TimeSpan": "00:00:00.2689640",
->>>>>>> 475c1f9b
-                "Status": {
-                  "Case": "Fault",
-                  "Fields": [
-                    {
-                      "Exception": {
-<<<<<<< HEAD
-                        "TypeFullName": "GWallet.Backend.CommunicationUnsuccessfulException",
-                        "Message": "One or more errors occurred. (No route to host)"
-=======
-                        "TypeFullName": "GWallet.Backend.ServerUnreachableException",
-                        "Message": "JsonRpcSharp faced some problem when trying communication"
->>>>>>> 475c1f9b
-                      },
-                      "LastSuccessfulCommunication": null
-                    }
-                  ]
-                }
-              },
-<<<<<<< HEAD
-              "Item2": "2020-03-25T06:43:59.381153Z"
-=======
-              "Item2": "2020-04-04T08:13:10.264714Z"
->>>>>>> 475c1f9b
-            }
-          ]
-        }
-      },
-      {
-        "ServerInfo": {
-<<<<<<< HEAD
+          "ConnectionType": {
+            "Encrypted": false,
+            "Protocol": {
+              "Case": "Tcp",
+              "Fields": [
+                50001
+              ]
+            }
+          }
+        },
+        "CommunicationHistory": {
+          "Case": "Some",
+          "Fields": [
+            {
+              "Item1": {
+                "TimeSpan": "00:00:00.8663036",
+                "Status": {
+                  "Case": "Fault",
+                  "Fields": [
+                    {
+                      "Exception": {
+                        "TypeFullName": "GWallet.Backend.ServerRefusedException",
+                        "Message": "JsonRpcSharp faced some problem when trying communication"
+                      },
+                      "LastSuccessfulCommunication": null
+                    }
+                  ]
+                }
+              },
+              "Item2": "2020-04-04T08:13:36.337099Z"
+            }
+          ]
+        }
+      },
+      {
+        "ServerInfo": {
+          "NetworkPath": "electrumx.erbium.eu",
+          "ConnectionType": {
+            "Encrypted": false,
+            "Protocol": {
+              "Case": "Tcp",
+              "Fields": [
+                50001
+              ]
+            }
+          }
+        },
+        "CommunicationHistory": {
+          "Case": "Some",
+          "Fields": [
+            {
+              "Item1": {
+                "TimeSpan": "00:00:00.9720696",
+                "Status": {
+                  "Case": "Fault",
+                  "Fields": [
+                    {
+                      "Exception": {
+                        "TypeFullName": "GWallet.Backend.ServerRefusedException",
+                        "Message": "JsonRpcSharp faced some problem when trying communication"
+                      },
+                      "LastSuccessfulCommunication": null
+                    }
+                  ]
+                }
+              },
+              "Item2": "2020-04-04T08:14:09.593474Z"
+            }
+          ]
+        }
+      },
+      {
+        "ServerInfo": {
+          "NetworkPath": "dedi.jochen-hoenicke.de",
+          "ConnectionType": {
+            "Encrypted": false,
+            "Protocol": {
+              "Case": "Tcp",
+              "Fields": [
+                50001
+              ]
+            }
+          }
+        },
+        "CommunicationHistory": {
+          "Case": "Some",
+          "Fields": [
+            {
+              "Item1": {
+                "TimeSpan": "00:00:01.0037138",
+                "Status": {
+                  "Case": "Fault",
+                  "Fields": [
+                    {
+                      "Exception": {
+                        "TypeFullName": "GWallet.Backend.ServerRefusedException",
+                        "Message": "JsonRpcSharp faced some problem when trying communication"
+                      },
+                      "LastSuccessfulCommunication": null
+                    }
+                  ]
+                }
+              },
+              "Item2": "2020-04-04T08:14:07.995211Z"
+            }
+          ]
+        }
+      },
+      {
+        "ServerInfo": {
+          "NetworkPath": "bitcoins.sk",
+          "ConnectionType": {
+            "Encrypted": false,
+            "Protocol": {
+              "Case": "Tcp",
+              "Fields": [
+                50001
+              ]
+            }
+          }
+        },
+        "CommunicationHistory": {
+          "Case": "Some",
+          "Fields": [
+            {
+              "Item1": {
+                "TimeSpan": "00:00:01.0097557",
+                "Status": {
+                  "Case": "Fault",
+                  "Fields": [
+                    {
+                      "Exception": {
+                        "TypeFullName": "GWallet.Backend.ServerRefusedException",
+                        "Message": "JsonRpcSharp faced some problem when trying communication"
+                      },
+                      "LastSuccessfulCommunication": null
+                    }
+                  ]
+                }
+              },
+              "Item2": "2020-04-04T08:14:07.977858Z"
+            }
+          ]
+        }
+      },
+      {
+        "ServerInfo": {
           "NetworkPath": "tomscryptos.com",
-=======
-          "NetworkPath": "helicarrier.bauerj.eu",
->>>>>>> 475c1f9b
-          "ConnectionType": {
-            "Encrypted": false,
-            "Protocol": {
-              "Case": "Tcp",
-              "Fields": [
-                50001
-              ]
-            }
-          }
-        },
-        "CommunicationHistory": {
-          "Case": "Some",
-          "Fields": [
-            {
-              "Item1": {
-<<<<<<< HEAD
-                "TimeSpan": "00:00:00.3025428",
-=======
-                "TimeSpan": "00:00:00.3313302",
->>>>>>> 475c1f9b
-                "Status": {
-                  "Case": "Fault",
-                  "Fields": [
-                    {
-                      "Exception": {
-                        "TypeFullName": "GWallet.Backend.CommunicationUnsuccessfulException",
-                        "Message": "One or more errors occurred. (Connection refused)"
-                      },
-                      "LastSuccessfulCommunication": null
-                    }
-                  ]
-                }
-              },
-<<<<<<< HEAD
-              "Item2": "2020-03-25T06:44:02.086088Z"
-=======
-              "Item2": "2020-04-04T08:14:08.591895Z"
->>>>>>> 475c1f9b
-            }
-          ]
-        }
-      },
-      {
-        "ServerInfo": {
-<<<<<<< HEAD
-          "NetworkPath": "electrum2.privateservers.network",
-=======
-          "NetworkPath": "erbium1.sytes.net",
->>>>>>> 475c1f9b
-          "ConnectionType": {
-            "Encrypted": false,
-            "Protocol": {
-              "Case": "Tcp",
-              "Fields": [
-                50001
-              ]
-            }
-          }
-        },
-        "CommunicationHistory": {
-          "Case": "Some",
-          "Fields": [
-            {
-              "Item1": {
-<<<<<<< HEAD
-                "TimeSpan": "00:00:00.3147093",
-=======
-                "TimeSpan": "00:00:00.5346072",
->>>>>>> 475c1f9b
-                "Status": {
-                  "Case": "Fault",
-                  "Fields": [
-                    {
-                      "Exception": {
-<<<<<<< HEAD
-                        "TypeFullName": "GWallet.Backend.CommunicationUnsuccessfulException",
-                        "Message": "One or more errors occurred. (Connection refused)"
-=======
-                        "TypeFullName": "GWallet.Backend.ServerUnreachableException",
-                        "Message": "JsonRpcSharp faced some problem when trying communication"
->>>>>>> 475c1f9b
-                      },
-                      "LastSuccessfulCommunication": {
-                        "Case": "Some",
-                        "Fields": [
-                          "2020-01-28T10:35:40.743933Z"
-                        ]
-                      }
-                    }
-                  ]
-                }
-              },
-<<<<<<< HEAD
-              "Item2": "2020-03-25T06:44:00.340874Z"
-=======
-              "Item2": "2020-04-04T08:13:05.106226Z"
->>>>>>> 475c1f9b
-            }
-          ]
-        }
-      },
-      {
-        "ServerInfo": {
-<<<<<<< HEAD
+          "ConnectionType": {
+            "Encrypted": false,
+            "Protocol": {
+              "Case": "Tcp",
+              "Fields": [
+                50001
+              ]
+            }
+          }
+        },
+        "CommunicationHistory": {
+          "Case": "Some",
+          "Fields": [
+            {
+              "Item1": {
+                "TimeSpan": "00:00:01.0972066",
+                "Status": {
+                  "Case": "Fault",
+                  "Fields": [
+                    {
+                      "Exception": {
+                        "TypeFullName": "GWallet.Backend.ServerRefusedException",
+                        "Message": "JsonRpcSharp faced some problem when trying communication"
+                      },
+                      "LastSuccessfulCommunication": null
+                    }
+                  ]
+                }
+              },
+              "Item2": "2020-04-04T08:14:10.586192Z"
+            }
+          ]
+        }
+      },
+      {
+        "ServerInfo": {
           "NetworkPath": "e2.keff.org",
-=======
-          "NetworkPath": "btc.jochen-hoenicke.de",
->>>>>>> 475c1f9b
-          "ConnectionType": {
-            "Encrypted": false,
-            "Protocol": {
-              "Case": "Tcp",
-              "Fields": [
-                50001
-              ]
-            }
-          }
-        },
-        "CommunicationHistory": {
-          "Case": "Some",
-          "Fields": [
-            {
-              "Item1": {
-<<<<<<< HEAD
-                "TimeSpan": "00:00:00.3228024",
-=======
-                "TimeSpan": "00:00:00.5966030",
->>>>>>> 475c1f9b
-                "Status": {
-                  "Case": "Fault",
-                  "Fields": [
-                    {
-                      "Exception": {
-                        "TypeFullName": "GWallet.Backend.CommunicationUnsuccessfulException",
-                        "Message": "One or more errors occurred. (Connection refused)"
+          "ConnectionType": {
+            "Encrypted": false,
+            "Protocol": {
+              "Case": "Tcp",
+              "Fields": [
+                50001
+              ]
+            }
+          }
+        },
+        "CommunicationHistory": {
+          "Case": "Some",
+          "Fields": [
+            {
+              "Item1": {
+                "TimeSpan": "00:00:07.8164612",
+                "Status": {
+                  "Case": "Fault",
+                  "Fields": [
+                    {
+                      "Exception": {
+                        "TypeFullName": "GWallet.Backend.ServerRefusedException",
+                        "Message": "JsonRpcSharp faced some problem when trying communication"
                       },
                       "LastSuccessfulCommunication": {
                         "Case": "Some",
@@ -1258,560 +1263,1322 @@
                   ]
                 }
               },
-<<<<<<< HEAD
-              "Item2": "2020-03-25T06:43:59.97109Z"
-=======
-              "Item2": "2020-04-04T08:14:08.605492Z"
->>>>>>> 475c1f9b
-            }
-          ]
-        }
-      },
-      {
-        "ServerInfo": {
-<<<<<<< HEAD
-          "NetworkPath": "electrum.festivaldelhumor.org",
-=======
-          "NetworkPath": "daedalus.bauerj.eu",
->>>>>>> 475c1f9b
-          "ConnectionType": {
-            "Encrypted": false,
-            "Protocol": {
-              "Case": "Tcp",
-              "Fields": [
-                50001
-              ]
-            }
-          }
-        },
-        "CommunicationHistory": {
-          "Case": "Some",
-          "Fields": [
-            {
-              "Item1": {
-<<<<<<< HEAD
-                "TimeSpan": "00:00:00.3554529",
-=======
-                "TimeSpan": "00:00:00.6292897",
->>>>>>> 475c1f9b
-                "Status": {
-                  "Case": "Fault",
-                  "Fields": [
-                    {
-                      "Exception": {
-                        "TypeFullName": "GWallet.Backend.CommunicationUnsuccessfulException",
-                        "Message": "One or more errors occurred. (Connection refused)"
-                      },
-                      "LastSuccessfulCommunication": null
-                    }
-                  ]
-                }
-              },
-<<<<<<< HEAD
-              "Item2": "2020-03-25T06:44:00.98048Z"
-=======
-              "Item2": "2020-04-04T08:14:10.236493Z"
->>>>>>> 475c1f9b
-            }
-          ]
-        }
-      },
-      {
-        "ServerInfo": {
-<<<<<<< HEAD
-          "NetworkPath": "b6.1209k.com",
-=======
-          "NetworkPath": "tardis.bauerj.eu",
->>>>>>> 475c1f9b
-          "ConnectionType": {
-            "Encrypted": false,
-            "Protocol": {
-              "Case": "Tcp",
-              "Fields": [
-                50001
-              ]
-            }
-          }
-        },
-        "CommunicationHistory": {
-          "Case": "Some",
-          "Fields": [
-            {
-              "Item1": {
-<<<<<<< HEAD
-                "TimeSpan": "00:00:00.4008746",
-=======
-                "TimeSpan": "00:00:00.6711598",
->>>>>>> 475c1f9b
-                "Status": {
-                  "Case": "Fault",
-                  "Fields": [
-                    {
-                      "Exception": {
-                        "TypeFullName": "GWallet.Backend.CommunicationUnsuccessfulException",
-                        "Message": "One or more errors occurred. (No route to host)"
-                      },
-                      "LastSuccessfulCommunication": null
-                    }
-                  ]
-                }
-              },
-<<<<<<< HEAD
-              "Item2": "2020-03-25T06:43:59.096801Z"
-=======
-              "Item2": "2020-04-04T08:15:47.440355Z"
->>>>>>> 475c1f9b
-            }
-          ]
-        }
-      },
-      {
-        "ServerInfo": {
-<<<<<<< HEAD
-          "NetworkPath": "tardis.bauerj.eu",
-=======
-          "NetworkPath": "electrumx.soon.it",
->>>>>>> 475c1f9b
-          "ConnectionType": {
-            "Encrypted": false,
-            "Protocol": {
-              "Case": "Tcp",
-              "Fields": [
-                50001
-              ]
-            }
-          }
-        },
-        "CommunicationHistory": {
-          "Case": "Some",
-          "Fields": [
-            {
-              "Item1": {
-<<<<<<< HEAD
-                "TimeSpan": "00:00:00.4475423",
-=======
-                "TimeSpan": "00:00:00.8294108",
->>>>>>> 475c1f9b
-                "Status": {
-                  "Case": "Fault",
-                  "Fields": [
-                    {
-                      "Exception": {
-                        "TypeFullName": "GWallet.Backend.ServerNameResolvedToInvalidAddressException",
-                        "Message": "Server 'tardis.bauerj.eu' resolved to localhost IP '127.0.0.1'"
-                      },
-                      "LastSuccessfulCommunication": null
-                    }
-                  ]
-                }
-              },
-<<<<<<< HEAD
-              "Item2": "2020-03-25T06:44:00.846345Z"
-=======
-              "Item2": "2020-04-04T08:14:41.477684Z"
->>>>>>> 475c1f9b
-            }
-          ]
-        }
-      },
-      {
-        "ServerInfo": {
-<<<<<<< HEAD
-          "NetworkPath": "daedalus.bauerj.eu",
-=======
-          "NetworkPath": "electrum.festivaldelhumor.org",
->>>>>>> 475c1f9b
-          "ConnectionType": {
-            "Encrypted": false,
-            "Protocol": {
-              "Case": "Tcp",
-              "Fields": [
-                50001
-              ]
-            }
-          }
-        },
-        "CommunicationHistory": {
-          "Case": "Some",
-          "Fields": [
-            {
-              "Item1": {
-<<<<<<< HEAD
-                "TimeSpan": "00:00:00.4546267",
-=======
-                "TimeSpan": "00:00:00.8574351",
->>>>>>> 475c1f9b
-                "Status": {
-                  "Case": "Fault",
-                  "Fields": [
-                    {
-                      "Exception": {
-<<<<<<< HEAD
-                        "TypeFullName": "GWallet.Backend.ServerNameResolvedToInvalidAddressException",
-                        "Message": "Server 'daedalus.bauerj.eu' resolved to localhost IP '127.0.0.1'"
-=======
-                        "TypeFullName": "GWallet.Backend.ServerRefusedException",
-                        "Message": "JsonRpcSharp faced some problem when trying communication"
->>>>>>> 475c1f9b
-                      },
-                      "LastSuccessfulCommunication": null
-                    }
-                  ]
-                }
-              },
-<<<<<<< HEAD
-              "Item2": "2020-03-25T06:44:00.610004Z"
-=======
-              "Item2": "2020-04-04T08:13:36.03068Z"
->>>>>>> 475c1f9b
-            }
-          ]
-        }
-      },
-      {
-        "ServerInfo": {
-<<<<<<< HEAD
-          "NetworkPath": "dedi.jochen-hoenicke.de",
-=======
-          "NetworkPath": "electrum.eff.ro",
->>>>>>> 475c1f9b
-          "ConnectionType": {
-            "Encrypted": false,
-            "Protocol": {
-              "Case": "Tcp",
-              "Fields": [
-                50001
-              ]
-            }
-          }
-        },
-        "CommunicationHistory": {
-          "Case": "Some",
-          "Fields": [
-            {
-              "Item1": {
-<<<<<<< HEAD
-                "TimeSpan": "00:00:00.4763044",
-=======
-                "TimeSpan": "00:00:00.8663036",
->>>>>>> 475c1f9b
-                "Status": {
-                  "Case": "Fault",
-                  "Fields": [
-                    {
-                      "Exception": {
-<<<<<<< HEAD
-                        "TypeFullName": "GWallet.Backend.CommunicationUnsuccessfulException",
-                        "Message": "One or more errors occurred. (Connection refused)"
-=======
-                        "TypeFullName": "GWallet.Backend.ServerRefusedException",
-                        "Message": "JsonRpcSharp faced some problem when trying communication"
->>>>>>> 475c1f9b
-                      },
-                      "LastSuccessfulCommunication": null
-                    }
-                  ]
-                }
-              },
-<<<<<<< HEAD
-              "Item2": "2020-03-25T06:44:01.56143Z"
-=======
-              "Item2": "2020-04-04T08:13:36.337099Z"
->>>>>>> 475c1f9b
-            }
-          ]
-        }
-      },
-      {
-        "ServerInfo": {
-<<<<<<< HEAD
-          "NetworkPath": "btc.jochen-hoenicke.de",
-=======
-          "NetworkPath": "electrumx.erbium.eu",
->>>>>>> 475c1f9b
-          "ConnectionType": {
-            "Encrypted": false,
-            "Protocol": {
-              "Case": "Tcp",
-              "Fields": [
-                50001
-              ]
-            }
-          }
-        },
-        "CommunicationHistory": {
-          "Case": "Some",
-          "Fields": [
-            {
-              "Item1": {
-<<<<<<< HEAD
-                "TimeSpan": "00:00:00.4955602",
-=======
-                "TimeSpan": "00:00:00.9720696",
->>>>>>> 475c1f9b
-                "Status": {
-                  "Case": "Fault",
-                  "Fields": [
-                    {
-                      "Exception": {
-<<<<<<< HEAD
-                        "TypeFullName": "GWallet.Backend.CommunicationUnsuccessfulException",
-                        "Message": "One or more errors occurred. (Connection refused)"
-=======
-                        "TypeFullName": "GWallet.Backend.ServerRefusedException",
-                        "Message": "JsonRpcSharp faced some problem when trying communication"
->>>>>>> 475c1f9b
-                      },
-                      "LastSuccessfulCommunication": null
-                    }
-                  ]
-                }
-              },
-<<<<<<< HEAD
-              "Item2": "2020-03-25T06:44:01.490166Z"
-=======
-              "Item2": "2020-04-04T08:14:09.593474Z"
->>>>>>> 475c1f9b
-            }
-          ]
-        }
-      },
-      {
-        "ServerInfo": {
-<<<<<<< HEAD
-          "NetworkPath": "bitcoins.sk",
-=======
-          "NetworkPath": "dedi.jochen-hoenicke.de",
->>>>>>> 475c1f9b
-          "ConnectionType": {
-            "Encrypted": false,
-            "Protocol": {
-              "Case": "Tcp",
-              "Fields": [
-                50001
-              ]
-            }
-          }
-        },
-        "CommunicationHistory": {
-          "Case": "Some",
-          "Fields": [
-            {
-              "Item1": {
-<<<<<<< HEAD
-                "TimeSpan": "00:00:00.4971518",
-=======
-                "TimeSpan": "00:00:01.0037138",
->>>>>>> 475c1f9b
-                "Status": {
-                  "Case": "Fault",
-                  "Fields": [
-                    {
-                      "Exception": {
-<<<<<<< HEAD
-                        "TypeFullName": "GWallet.Backend.CommunicationUnsuccessfulException",
-                        "Message": "One or more errors occurred. (Connection refused)"
-=======
-                        "TypeFullName": "GWallet.Backend.ServerRefusedException",
-                        "Message": "JsonRpcSharp faced some problem when trying communication"
->>>>>>> 475c1f9b
-                      },
-                      "LastSuccessfulCommunication": null
-                    }
-                  ]
-                }
-              },
-<<<<<<< HEAD
-              "Item2": "2020-03-25T06:44:02.072559Z"
-=======
-              "Item2": "2020-04-04T08:14:07.995211Z"
->>>>>>> 475c1f9b
-            }
-          ]
-        }
-      },
-      {
-        "ServerInfo": {
-<<<<<<< HEAD
+              "Item2": "2020-04-04T08:13:02.518541Z"
+            }
+          ]
+        }
+      },
+      {
+        "ServerInfo": {
+          "NetworkPath": "icarus.tetradrachm.net",
+          "ConnectionType": {
+            "Encrypted": false,
+            "Protocol": {
+              "Case": "Tcp",
+              "Fields": [
+                50001
+              ]
+            }
+          }
+        },
+        "CommunicationHistory": {
+          "Case": "Some",
+          "Fields": [
+            {
+              "Item1": {
+                "TimeSpan": "00:00:30.0026829",
+                "Status": {
+                  "Case": "Fault",
+                  "Fields": [
+                    {
+                      "Exception": {
+                        "TypeFullName": "GWallet.Backend.ServerTimedOutException",
+                        "Message": "Timeout when trying to communicate with UtxoCoin server"
+                      },
+                      "LastSuccessfulCommunication": null
+                    }
+                  ]
+                }
+              },
+              "Item2": "2020-04-04T08:13:35.458751Z"
+            }
+          ]
+        }
+      },
+      {
+        "ServerInfo": {
+          "NetworkPath": "electrumx.nmdps.net",
+          "ConnectionType": {
+            "Encrypted": false,
+            "Protocol": {
+              "Case": "Tcp",
+              "Fields": [
+                50001
+              ]
+            }
+          }
+        },
+        "CommunicationHistory": {
+          "Case": "Some",
+          "Fields": [
+            {
+              "Item1": {
+                "TimeSpan": "00:00:30.0031259",
+                "Status": {
+                  "Case": "Fault",
+                  "Fields": [
+                    {
+                      "Exception": {
+                        "TypeFullName": "GWallet.Backend.ServerTimedOutException",
+                        "Message": "Timeout when trying to communicate with UtxoCoin server"
+                      },
+                      "LastSuccessfulCommunication": null
+                    }
+                  ]
+                }
+              },
+              "Item2": "2020-04-04T08:13:35.158201Z"
+            }
+          ]
+        }
+      },
+      {
+        "ServerInfo": {
+          "NetworkPath": "ulrichard.ch",
+          "ConnectionType": {
+            "Encrypted": false,
+            "Protocol": {
+              "Case": "Tcp",
+              "Fields": [
+                50001
+              ]
+            }
+          }
+        },
+        "CommunicationHistory": {
+          "Case": "Some",
+          "Fields": [
+            {
+              "Item1": {
+                "TimeSpan": "00:00:30.0387941",
+                "Status": {
+                  "Case": "Fault",
+                  "Fields": [
+                    {
+                      "Exception": {
+                        "TypeFullName": "GWallet.Backend.ServerTimedOutException",
+                        "Message": "Timeout when trying to communicate with UtxoCoin server"
+                      },
+                      "LastSuccessfulCommunication": null
+                    }
+                  ]
+                }
+              },
+              "Item2": "2020-04-04T08:15:41.766629Z"
+            }
+          ]
+        }
+      },
+      {
+        "ServerInfo": {
+          "NetworkPath": "green-gold.westeurope.cloudapp.azure.com",
+          "ConnectionType": {
+            "Encrypted": false,
+            "Protocol": {
+              "Case": "Tcp",
+              "Fields": [
+                56001
+              ]
+            }
+          }
+        },
+        "CommunicationHistory": {
+          "Case": "Some",
+          "Fields": [
+            {
+              "Item1": {
+                "TimeSpan": "00:00:30.1263472",
+                "Status": {
+                  "Case": "Fault",
+                  "Fields": [
+                    {
+                      "Exception": {
+                        "TypeFullName": "GWallet.Backend.ServerTimedOutException",
+                        "Message": "Timeout when trying to communicate with UtxoCoin server"
+                      },
+                      "LastSuccessfulCommunication": null
+                    }
+                  ]
+                }
+              },
+              "Item2": "2020-04-04T08:14:41.543915Z"
+            }
+          ]
+        }
+      },
+      {
+        "ServerInfo": {
+          "NetworkPath": "elx01.knas.systems",
+          "ConnectionType": {
+            "Encrypted": false,
+            "Protocol": {
+              "Case": "Tcp",
+              "Fields": [
+                50001
+              ]
+            }
+          }
+        },
+        "CommunicationHistory": {
+          "Case": "Some",
+          "Fields": [
+            {
+              "Item1": {
+                "TimeSpan": "00:00:30.1558495",
+                "Status": {
+                  "Case": "Fault",
+                  "Fields": [
+                    {
+                      "Exception": {
+                        "TypeFullName": "GWallet.Backend.ServerTimedOutException",
+                        "Message": "Timeout when trying to communicate with UtxoCoin server"
+                      },
+                      "LastSuccessfulCommunication": null
+                    }
+                  ]
+                }
+              },
+              "Item2": "2020-04-04T08:15:41.427155Z"
+            }
+          ]
+        }
+      },
+      {
+        "ServerInfo": {
+          "NetworkPath": "e.keff.org",
+          "ConnectionType": {
+            "Encrypted": false,
+            "Protocol": {
+              "Case": "Tcp",
+              "Fields": [
+                50001
+              ]
+            }
+          }
+        },
+        "CommunicationHistory": {
+          "Case": "Some",
+          "Fields": [
+            {
+              "Item1": {
+                "TimeSpan": "00:00:30.1863953",
+                "Status": {
+                  "Case": "Fault",
+                  "Fields": [
+                    {
+                      "Exception": {
+                        "TypeFullName": "GWallet.Backend.ServerTimedOutException",
+                        "Message": "Timeout when trying to communicate with UtxoCoin server"
+                      },
+                      "LastSuccessfulCommunication": null
+                    }
+                  ]
+                }
+              },
+              "Item2": "2020-04-04T08:15:09.736452Z"
+            }
+          ]
+        }
+      },
+      {
+        "ServerInfo": {
+          "NetworkPath": "b.ooze.cc",
+          "ConnectionType": {
+            "Encrypted": false,
+            "Protocol": {
+              "Case": "Tcp",
+              "Fields": [
+                50001
+              ]
+            }
+          }
+        },
+        "CommunicationHistory": {
+          "Case": "Some",
+          "Fields": [
+            {
+              "Item1": {
+                "TimeSpan": "00:00:30.1959427",
+                "Status": {
+                  "Case": "Fault",
+                  "Fields": [
+                    {
+                      "Exception": {
+                        "TypeFullName": "GWallet.Backend.ServerTimedOutException",
+                        "Message": "Timeout when trying to communicate with UtxoCoin server"
+                      },
+                      "LastSuccessfulCommunication": null
+                    }
+                  ]
+                }
+              },
+              "Item2": "2020-04-04T08:16:40.514854Z"
+            }
+          ]
+        }
+      },
+      {
+        "ServerInfo": {
+          "NetworkPath": "oneweek.duckdns.org",
+          "ConnectionType": {
+            "Encrypted": false,
+            "Protocol": {
+              "Case": "Tcp",
+              "Fields": [
+                50001
+              ]
+            }
+          }
+        },
+        "CommunicationHistory": {
+          "Case": "Some",
+          "Fields": [
+            {
+              "Item1": {
+                "TimeSpan": "00:00:30.2067129",
+                "Status": {
+                  "Case": "Fault",
+                  "Fields": [
+                    {
+                      "Exception": {
+                        "TypeFullName": "GWallet.Backend.ServerTimedOutException",
+                        "Message": "Timeout when trying to communicate with UtxoCoin server"
+                      },
+                      "LastSuccessfulCommunication": null
+                    }
+                  ]
+                }
+              },
+              "Item2": "2020-04-04T08:13:40.725727Z"
+            }
+          ]
+        }
+      },
+      {
+        "ServerInfo": {
+          "NetworkPath": "currentlane.lovebitco.in",
+          "ConnectionType": {
+            "Encrypted": false,
+            "Protocol": {
+              "Case": "Tcp",
+              "Fields": [
+                50001
+              ]
+            }
+          }
+        },
+        "CommunicationHistory": {
+          "Case": "Some",
+          "Fields": [
+            {
+              "Item1": {
+                "TimeSpan": "00:00:30.2221249",
+                "Status": {
+                  "Case": "Fault",
+                  "Fields": [
+                    {
+                      "Exception": {
+                        "TypeFullName": "GWallet.Backend.ServerTimedOutException",
+                        "Message": "Timeout when trying to communicate with UtxoCoin server"
+                      },
+                      "LastSuccessfulCommunication": null
+                    }
+                  ]
+                }
+              },
+              "Item2": "2020-04-04T08:15:11.715185Z"
+            }
+          ]
+        }
+      },
+      {
+        "ServerInfo": {
+          "NetworkPath": "yuio.top",
+          "ConnectionType": {
+            "Encrypted": false,
+            "Protocol": {
+              "Case": "Tcp",
+              "Fields": [
+                50001
+              ]
+            }
+          }
+        },
+        "CommunicationHistory": {
+          "Case": "Some",
+          "Fields": [
+            {
+              "Item1": {
+                "TimeSpan": "00:00:30.2572280",
+                "Status": {
+                  "Case": "Fault",
+                  "Fields": [
+                    {
+                      "Exception": {
+                        "TypeFullName": "GWallet.Backend.ServerTimedOutException",
+                        "Message": "Timeout when trying to communicate with UtxoCoin server"
+                      },
+                      "LastSuccessfulCommunication": null
+                    }
+                  ]
+                }
+              },
+              "Item2": "2020-04-04T08:16:10.302752Z"
+            }
+          ]
+        }
+      },
+      {
+        "ServerInfo": {
+          "NetworkPath": "VPS.hsmiths.com",
+          "ConnectionType": {
+            "Encrypted": false,
+            "Protocol": {
+              "Case": "Tcp",
+              "Fields": [
+                50001
+              ]
+            }
+          }
+        },
+        "CommunicationHistory": {
+          "Case": "Some",
+          "Fields": [
+            {
+              "Item1": {
+                "TimeSpan": "00:00:30.2607101",
+                "Status": {
+                  "Case": "Fault",
+                  "Fields": [
+                    {
+                      "Exception": {
+                        "TypeFullName": "GWallet.Backend.ServerTimedOutException",
+                        "Message": "Timeout when trying to communicate with UtxoCoin server"
+                      },
+                      "LastSuccessfulCommunication": null
+                    }
+                  ]
+                }
+              },
+              "Item2": "2020-04-04T08:16:42.17982Z"
+            }
+          ]
+        }
+      },
+      {
+        "ServerInfo": {
+          "NetworkPath": "orannis.com",
+          "ConnectionType": {
+            "Encrypted": false,
+            "Protocol": {
+              "Case": "Tcp",
+              "Fields": [
+                50001
+              ]
+            }
+          }
+        },
+        "CommunicationHistory": {
+          "Case": "Some",
+          "Fields": [
+            {
+              "Item1": {
+                "TimeSpan": "00:00:30.2798554",
+                "Status": {
+                  "Case": "Fault",
+                  "Fields": [
+                    {
+                      "Exception": {
+                        "TypeFullName": "GWallet.Backend.ServerTimedOutException",
+                        "Message": "Timeout when trying to communicate with UtxoCoin server"
+                      },
+                      "LastSuccessfulCommunication": null
+                    }
+                  ]
+                }
+              },
+              "Item2": "2020-04-04T08:15:40.033094Z"
+            }
+          ]
+        }
+      },
+      {
+        "ServerInfo": {
+          "NetworkPath": "electrum2.villocq.com",
+          "ConnectionType": {
+            "Encrypted": false,
+            "Protocol": {
+              "Case": "Tcp",
+              "Fields": [
+                50001
+              ]
+            }
+          }
+        },
+        "CommunicationHistory": {
+          "Case": "Some",
+          "Fields": [
+            {
+              "Item1": {
+                "TimeSpan": "00:00:30.3100589",
+                "Status": {
+                  "Case": "Fault",
+                  "Fields": [
+                    {
+                      "Exception": {
+                        "TypeFullName": "GWallet.Backend.ServerTimedOutException",
+                        "Message": "Timeout when trying to communicate with UtxoCoin server"
+                      },
+                      "LastSuccessfulCommunication": null
+                    }
+                  ]
+                }
+              },
+              "Item2": "2020-04-04T08:14:40.913324Z"
+            }
+          ]
+        }
+      },
+      {
+        "ServerInfo": {
+          "NetworkPath": "electrum.villocq.com",
+          "ConnectionType": {
+            "Encrypted": false,
+            "Protocol": {
+              "Case": "Tcp",
+              "Fields": [
+                50001
+              ]
+            }
+          }
+        },
+        "CommunicationHistory": {
+          "Case": "Some",
+          "Fields": [
+            {
+              "Item1": {
+                "TimeSpan": "00:00:30.3313294",
+                "Status": {
+                  "Case": "Fault",
+                  "Fields": [
+                    {
+                      "Exception": {
+                        "TypeFullName": "GWallet.Backend.ServerTimedOutException",
+                        "Message": "Timeout when trying to communicate with UtxoCoin server"
+                      },
+                      "LastSuccessfulCommunication": null
+                    }
+                  ]
+                }
+              },
+              "Item2": "2020-04-04T08:15:11.257856Z"
+            }
+          ]
+        }
+      },
+      {
+        "ServerInfo": {
+          "NetworkPath": "electrum.hsmiths.com",
+          "ConnectionType": {
+            "Encrypted": false,
+            "Protocol": {
+              "Case": "Tcp",
+              "Fields": [
+                50001
+              ]
+            }
+          }
+        },
+        "CommunicationHistory": {
+          "Case": "Some",
+          "Fields": [
+            {
+              "Item1": {
+                "TimeSpan": "00:00:30.3785945",
+                "Status": {
+                  "Case": "Fault",
+                  "Fields": [
+                    {
+                      "Exception": {
+                        "TypeFullName": "GWallet.Backend.ServerTimedOutException",
+                        "Message": "Timeout when trying to communicate with UtxoCoin server"
+                      },
+                      "LastSuccessfulCommunication": null
+                    }
+                  ]
+                }
+              },
+              "Item2": "2020-04-04T08:14:40.630097Z"
+            }
+          ]
+        }
+      },
+      {
+        "ServerInfo": {
+          "NetworkPath": "bitcoin.dragon.zone",
+          "ConnectionType": {
+            "Encrypted": false,
+            "Protocol": {
+              "Case": "Tcp",
+              "Fields": [
+                50003
+              ]
+            }
+          }
+        },
+        "CommunicationHistory": {
+          "Case": "Some",
+          "Fields": [
+            {
+              "Item1": {
+                "TimeSpan": "00:00:30.3983731",
+                "Status": {
+                  "Case": "Fault",
+                  "Fields": [
+                    {
+                      "Exception": {
+                        "TypeFullName": "GWallet.Backend.ServerTimedOutException",
+                        "Message": "Timeout when trying to communicate with UtxoCoin server"
+                      },
+                      "LastSuccessfulCommunication": null
+                    }
+                  ]
+                }
+              },
+              "Item2": "2020-04-04T08:16:11.83976Z"
+            }
+          ]
+        }
+      },
+      {
+        "ServerInfo": {
           "NetworkPath": "ndnd.selfhost.eu",
-=======
-          "NetworkPath": "bitcoins.sk",
->>>>>>> 475c1f9b
-          "ConnectionType": {
-            "Encrypted": false,
-            "Protocol": {
-              "Case": "Tcp",
-              "Fields": [
-                50001
-              ]
-            }
-          }
-        },
-        "CommunicationHistory": {
-          "Case": "Some",
-          "Fields": [
-            {
-              "Item1": {
-<<<<<<< HEAD
-                "TimeSpan": "00:00:00.9501128",
-=======
-                "TimeSpan": "00:00:01.0097557",
->>>>>>> 475c1f9b
-                "Status": {
-                  "Case": "Fault",
-                  "Fields": [
-                    {
-                      "Exception": {
-<<<<<<< HEAD
-                        "TypeFullName": "GWallet.Backend.CommunicationUnsuccessfulException",
-                        "Message": "One or more errors occurred. (One or more errors occurred. (Connection reset by peer))"
-=======
-                        "TypeFullName": "GWallet.Backend.ServerRefusedException",
-                        "Message": "JsonRpcSharp faced some problem when trying communication"
->>>>>>> 475c1f9b
-                      },
-                      "LastSuccessfulCommunication": null
-                    }
-                  ]
-                }
-              },
-<<<<<<< HEAD
-              "Item2": "2020-03-25T06:44:03.036279Z"
-=======
-              "Item2": "2020-04-04T08:14:07.977858Z"
->>>>>>> 475c1f9b
-            }
-          ]
-        }
-      },
-      {
-        "ServerInfo": {
-          "NetworkPath": "tomscryptos.com",
-          "ConnectionType": {
-            "Encrypted": false,
-            "Protocol": {
-              "Case": "Tcp",
-              "Fields": [
-                50001
-              ]
-            }
-          }
-        },
-        "CommunicationHistory": {
-          "Case": "Some",
-          "Fields": [
-            {
-              "Item1": {
-<<<<<<< HEAD
-                "TimeSpan": "00:00:05.0017484",
-=======
-                "TimeSpan": "00:00:01.0972066",
->>>>>>> 475c1f9b
-                "Status": {
-                  "Case": "Fault",
-                  "Fields": [
-                    {
-                      "Exception": {
-<<<<<<< HEAD
-                        "TypeFullName": "GWallet.Backend.CommunicationUnsuccessfulException",
-                        "Message": "Socket connect timed out"
-=======
-                        "TypeFullName": "GWallet.Backend.ServerRefusedException",
-                        "Message": "JsonRpcSharp faced some problem when trying communication"
->>>>>>> 475c1f9b
+          "ConnectionType": {
+            "Encrypted": false,
+            "Protocol": {
+              "Case": "Tcp",
+              "Fields": [
+                50001
+              ]
+            }
+          }
+        },
+        "CommunicationHistory": {
+          "Case": "Some",
+          "Fields": [
+            {
+              "Item1": {
+                "TimeSpan": "00:00:30.4796868",
+                "Status": {
+                  "Case": "Fault",
+                  "Fields": [
+                    {
+                      "Exception": {
+                        "TypeFullName": "GWallet.Backend.ServerTimedOutException",
+                        "Message": "Timeout when trying to communicate with UtxoCoin server"
+                      },
+                      "LastSuccessfulCommunication": null
+                    }
+                  ]
+                }
+              },
+              "Item2": "2020-04-04T08:15:46.684643Z"
+            }
+          ]
+        }
+      },
+      {
+        "ServerInfo": {
+          "NetworkPath": "ecdsa.net",
+          "ConnectionType": {
+            "Encrypted": false,
+            "Protocol": {
+              "Case": "Tcp",
+              "Fields": [
+                50001
+              ]
+            }
+          }
+        },
+        "CommunicationHistory": {
+          "Case": "Some",
+          "Fields": [
+            {
+              "Item1": {
+                "TimeSpan": "00:00:30.5025760",
+                "Status": {
+                  "Case": "Fault",
+                  "Fields": [
+                    {
+                      "Exception": {
+                        "TypeFullName": "GWallet.Backend.ServerTimedOutException",
+                        "Message": "Timeout when trying to communicate with UtxoCoin server"
+                      },
+                      "LastSuccessfulCommunication": null
+                    }
+                  ]
+                }
+              },
+              "Item2": "2020-04-04T08:16:12.288512Z"
+            }
+          ]
+        }
+      },
+      {
+        "ServerInfo": {
+          "NetworkPath": "electrumx.ddns.net",
+          "ConnectionType": {
+            "Encrypted": false,
+            "Protocol": {
+              "Case": "Tcp",
+              "Fields": [
+                50001
+              ]
+            }
+          }
+        },
+        "CommunicationHistory": {
+          "Case": "Some",
+          "Fields": [
+            {
+              "Item1": {
+                "TimeSpan": "00:00:30.5219687",
+                "Status": {
+                  "Case": "Fault",
+                  "Fields": [
+                    {
+                      "Exception": {
+                        "TypeFullName": "GWallet.Backend.ServerTimedOutException",
+                        "Message": "Timeout when trying to communicate with UtxoCoin server"
+                      },
+                      "LastSuccessfulCommunication": null
+                    }
+                  ]
+                }
+              },
+              "Item2": "2020-04-04T08:15:16.191808Z"
+            }
+          ]
+        }
+      },
+      {
+        "ServerInfo": {
+          "NetworkPath": "fn.48.org",
+          "ConnectionType": {
+            "Encrypted": false,
+            "Protocol": {
+              "Case": "Tcp",
+              "Fields": [
+                50003
+              ]
+            }
+          }
+        },
+        "CommunicationHistory": {
+          "Case": "Some",
+          "Fields": [
+            {
+              "Item1": {
+                "TimeSpan": "00:00:30.6022009",
+                "Status": {
+                  "Case": "Fault",
+                  "Fields": [
+                    {
+                      "Exception": {
+                        "TypeFullName": "GWallet.Backend.ServerTimedOutException",
+                        "Message": "Timeout when trying to communicate with UtxoCoin server"
+                      },
+                      "LastSuccessfulCommunication": null
+                    }
+                  ]
+                }
+              },
+              "Item2": "2020-04-04T08:14:06.968031Z"
+            }
+          ]
+        }
+      },
+      {
+        "ServerInfo": {
+          "NetworkPath": "fedaykin.goip.de",
+          "ConnectionType": {
+            "Encrypted": false,
+            "Protocol": {
+              "Case": "Tcp",
+              "Fields": [
+                50001
+              ]
+            }
+          }
+        },
+        "CommunicationHistory": {
+          "Case": "Some",
+          "Fields": [
+            {
+              "Item1": {
+                "TimeSpan": "00:00:30.6581451",
+                "Status": {
+                  "Case": "Fault",
+                  "Fields": [
+                    {
+                      "Exception": {
+                        "TypeFullName": "GWallet.Backend.ServerTimedOutException",
+                        "Message": "Timeout when trying to communicate with UtxoCoin server"
+                      },
+                      "LastSuccessfulCommunication": null
+                    }
+                  ]
+                }
+              },
+              "Item2": "2020-04-04T08:14:11.402476Z"
+            }
+          ]
+        }
+      },
+      {
+        "ServerInfo": {
+          "NetworkPath": "us.electrum.be",
+          "ConnectionType": {
+            "Encrypted": false,
+            "Protocol": {
+              "Case": "Tcp",
+              "Fields": [
+                50001
+              ]
+            }
+          }
+        },
+        "CommunicationHistory": {
+          "Case": "Some",
+          "Fields": [
+            {
+              "Item1": {
+                "TimeSpan": "00:00:30.8155521",
+                "Status": {
+                  "Case": "Fault",
+                  "Fields": [
+                    {
+                      "Exception": {
+                        "TypeFullName": "GWallet.Backend.ServerTimedOutException",
+                        "Message": "Timeout when trying to communicate with UtxoCoin server"
+                      },
+                      "LastSuccessfulCommunication": null
+                    }
+                  ]
+                }
+              },
+              "Item2": "2020-04-04T08:14:09.474026Z"
+            }
+          ]
+        }
+      },
+      {
+        "ServerInfo": {
+          "NetworkPath": "electrumx.ml",
+          "ConnectionType": {
+            "Encrypted": false,
+            "Protocol": {
+              "Case": "Tcp",
+              "Fields": [
+                50001
+              ]
+            }
+          }
+        },
+        "CommunicationHistory": {
+          "Case": "Some",
+          "Fields": [
+            {
+              "Item1": {
+                "TimeSpan": "00:00:30.9064687",
+                "Status": {
+                  "Case": "Fault",
+                  "Fields": [
+                    {
+                      "Exception": {
+                        "TypeFullName": "GWallet.Backend.ServerTimedOutException",
+                        "Message": "Timeout when trying to communicate with UtxoCoin server"
+                      },
+                      "LastSuccessfulCommunication": null
+                    }
+                  ]
+                }
+              },
+              "Item2": "2020-04-04T08:14:06.953832Z"
+            }
+          ]
+        }
+      },
+      {
+        "ServerInfo": {
+          "NetworkPath": "electrumx.bot.nu",
+          "ConnectionType": {
+            "Encrypted": false,
+            "Protocol": {
+              "Case": "Tcp",
+              "Fields": [
+                50001
+              ]
+            }
+          }
+        },
+        "CommunicationHistory": {
+          "Case": "Some",
+          "Fields": [
+            {
+              "Item1": {
+                "TimeSpan": "00:00:30.9310396",
+                "Status": {
+                  "Case": "Fault",
+                  "Fields": [
+                    {
+                      "Exception": {
+                        "TypeFullName": "GWallet.Backend.ServerTimedOutException",
+                        "Message": "Timeout when trying to communicate with UtxoCoin server"
+                      },
+                      "LastSuccessfulCommunication": null
+                    }
+                  ]
+                }
+              },
+              "Item2": "2020-04-04T08:14:39.537162Z"
+            }
+          ]
+        }
+      },
+      {
+        "ServerInfo": {
+          "NetworkPath": "electrum.coineuskal.com",
+          "ConnectionType": {
+            "Encrypted": false,
+            "Protocol": {
+              "Case": "Tcp",
+              "Fields": [
+                50001
+              ]
+            }
+          }
+        },
+        "CommunicationHistory": {
+          "Case": "Some",
+          "Fields": [
+            {
+              "Item1": {
+                "TimeSpan": "00:00:34.4183952",
+                "Status": {
+                  "Case": "Fault",
+                  "Fields": [
+                    {
+                      "Exception": {
+                        "TypeFullName": "GWallet.Backend.ServerTimedOutException",
+                        "Message": "Timeout when trying to communicate with UtxoCoin server"
                       },
                       "LastSuccessfulCommunication": {
                         "Case": "Some",
                         "Fields": [
-                          "2020-03-15T11:46:40.860143Z"
+                          "2019-08-22T17:52:14.635845Z"
                         ]
                       }
                     }
                   ]
                 }
               },
-<<<<<<< HEAD
-              "Item2": "2020-03-25T06:44:39.214297Z"
-=======
-              "Item2": "2020-04-04T08:14:10.586192Z"
->>>>>>> 475c1f9b
-            }
-          ]
-        }
-      },
-      {
-        "ServerInfo": {
-<<<<<<< HEAD
-          "NetworkPath": "ecdsa.net",
-=======
-          "NetworkPath": "e2.keff.org",
->>>>>>> 475c1f9b
-          "ConnectionType": {
-            "Encrypted": false,
-            "Protocol": {
-              "Case": "Tcp",
-              "Fields": [
-                50001
-              ]
-            }
-          }
-        },
-        "CommunicationHistory": {
-          "Case": "Some",
-          "Fields": [
-            {
-              "Item1": {
-<<<<<<< HEAD
-                "TimeSpan": "00:00:05.0019610",
-=======
-                "TimeSpan": "00:00:07.8164612",
->>>>>>> 475c1f9b
-                "Status": {
-                  "Case": "Fault",
-                  "Fields": [
-                    {
-                      "Exception": {
-<<<<<<< HEAD
-                        "TypeFullName": "GWallet.Backend.CommunicationUnsuccessfulException",
-                        "Message": "Socket connect timed out"
-=======
+              "Item2": "2020-04-04T08:13:38.635447Z"
+            }
+          ]
+        }
+      }
+    ],
+    "LTC": [
+      {
+        "ServerInfo": {
+          "NetworkPath": "electrum-ltc.bysh.me",
+          "ConnectionType": {
+            "Encrypted": false,
+            "Protocol": {
+              "Case": "Tcp",
+              "Fields": [
+                50001
+              ]
+            }
+          }
+        },
+        "CommunicationHistory": {
+          "Case": "Some",
+          "Fields": [
+            {
+              "Item1": {
+                "TimeSpan": "00:00:01.9573114",
+                "Status": {
+                  "Case": "Success"
+                }
+              },
+              "Item2": "2020-04-04T08:13:06.121908Z"
+            }
+          ]
+        }
+      },
+      {
+        "ServerInfo": {
+          "NetworkPath": "backup.electrum-ltc.org",
+          "ConnectionType": {
+            "Encrypted": false,
+            "Protocol": {
+              "Case": "Tcp",
+              "Fields": [
+                50001
+              ]
+            }
+          }
+        },
+        "CommunicationHistory": {
+          "Case": "Some",
+          "Fields": [
+            {
+              "Item1": {
+                "TimeSpan": "00:00:09.4277081",
+                "Status": {
+                  "Case": "Success"
+                }
+              },
+              "Item2": "2020-04-04T08:13:04.176661Z"
+            }
+          ]
+        }
+      },
+      {
+        "ServerInfo": {
+          "NetworkPath": "electrum.ltc.xurious.com",
+          "ConnectionType": {
+            "Encrypted": false,
+            "Protocol": {
+              "Case": "Tcp",
+              "Fields": [
+                50001
+              ]
+            }
+          }
+        },
+        "CommunicationHistory": {
+          "Case": "Some",
+          "Fields": [
+            {
+              "Item1": {
+                "TimeSpan": "00:00:09.4435314",
+                "Status": {
+                  "Case": "Success"
+                }
+              },
+              "Item2": "2020-04-04T08:13:04.149028Z"
+            }
+          ]
+        }
+      },
+      {
+        "ServerInfo": {
+          "NetworkPath": "ltc.rentonisk.com",
+          "ConnectionType": {
+            "Encrypted": false,
+            "Protocol": {
+              "Case": "Tcp",
+              "Fields": [
+                50001
+              ]
+            }
+          }
+        },
+        "CommunicationHistory": {
+          "Case": "Some",
+          "Fields": [
+            {
+              "Item1": {
+                "TimeSpan": "00:00:09.6363154",
+                "Status": {
+                  "Case": "Success"
+                }
+              },
+              "Item2": "2020-04-04T08:13:04.330827Z"
+            }
+          ]
+        }
+      },
+      {
+        "ServerInfo": {
+          "NetworkPath": "electrum.leblancnet.us",
+          "ConnectionType": {
+            "Encrypted": false,
+            "Protocol": {
+              "Case": "Tcp",
+              "Fields": [
+                50003
+              ]
+            }
+          }
+        },
+        "CommunicationHistory": {
+          "Case": "Some",
+          "Fields": [
+            {
+              "Item1": {
+                "TimeSpan": "00:00:00.2057863",
+                "Status": {
+                  "Case": "Fault",
+                  "Fields": [
+                    {
+                      "Exception": {
                         "TypeFullName": "GWallet.Backend.ServerRefusedException",
                         "Message": "JsonRpcSharp faced some problem when trying communication"
->>>>>>> 475c1f9b
+                      },
+                      "LastSuccessfulCommunication": null
+                    }
+                  ]
+                }
+              },
+              "Item2": "2020-04-04T08:13:04.571542Z"
+            }
+          ]
+        }
+      },
+      {
+        "ServerInfo": {
+          "NetworkPath": "electrumx.nmdps.net",
+          "ConnectionType": {
+            "Encrypted": false,
+            "Protocol": {
+              "Case": "Tcp",
+              "Fields": [
+                9433
+              ]
+            }
+          }
+        },
+        "CommunicationHistory": {
+          "Case": "Some",
+          "Fields": [
+            {
+              "Item1": {
+                "TimeSpan": "00:00:00.2274059",
+                "Status": {
+                  "Case": "Fault",
+                  "Fields": [
+                    {
+                      "Exception": {
+                        "TypeFullName": "GWallet.Backend.ServerRefusedException",
+                        "Message": "JsonRpcSharp faced some problem when trying communication"
+                      },
+                      "LastSuccessfulCommunication": null
+                    }
+                  ]
+                }
+              },
+              "Item2": "2020-04-04T08:13:04.425659Z"
+            }
+          ]
+        }
+      },
+      {
+        "ServerInfo": {
+          "NetworkPath": "electrum-ltc.wilv.in",
+          "ConnectionType": {
+            "Encrypted": false,
+            "Protocol": {
+              "Case": "Tcp",
+              "Fields": [
+                50001
+              ]
+            }
+          }
+        },
+        "CommunicationHistory": {
+          "Case": "Some",
+          "Fields": [
+            {
+              "Item1": {
+                "TimeSpan": "00:00:00.2407641",
+                "Status": {
+                  "Case": "Fault",
+                  "Fields": [
+                    {
+                      "Exception": {
+                        "TypeFullName": "GWallet.Backend.ServerRefusedException",
+                        "Message": "JsonRpcSharp faced some problem when trying communication"
+                      },
+                      "LastSuccessfulCommunication": null
+                    }
+                  ]
+                }
+              },
+              "Item2": "2020-04-04T08:13:04.838642Z"
+            }
+          ]
+        }
+      },
+      {
+        "ServerInfo": {
+          "NetworkPath": "e-3.claudioboxx.com",
+          "ConnectionType": {
+            "Encrypted": false,
+            "Protocol": {
+              "Case": "Tcp",
+              "Fields": [
+                50003
+              ]
+            }
+          }
+        },
+        "CommunicationHistory": {
+          "Case": "Some",
+          "Fields": [
+            {
+              "Item1": {
+                "TimeSpan": "00:00:00.2585454",
+                "Status": {
+                  "Case": "Fault",
+                  "Fields": [
+                    {
+                      "Exception": {
+                        "TypeFullName": "GWallet.Backend.ServerRefusedException",
+                        "Message": "JsonRpcSharp faced some problem when trying communication"
+                      },
+                      "LastSuccessfulCommunication": null
+                    }
+                  ]
+                }
+              },
+              "Item2": "2020-04-04T08:13:05.004664Z"
+            }
+          ]
+        }
+      },
+      {
+        "ServerInfo": {
+          "NetworkPath": "e-1.claudioboxx.com",
+          "ConnectionType": {
+            "Encrypted": false,
+            "Protocol": {
+              "Case": "Tcp",
+              "Fields": [
+                50003
+              ]
+            }
+          }
+        },
+        "CommunicationHistory": {
+          "Case": "Some",
+          "Fields": [
+            {
+              "Item1": {
+                "TimeSpan": "00:00:00.2667808",
+                "Status": {
+                  "Case": "Fault",
+                  "Fields": [
+                    {
+                      "Exception": {
+                        "TypeFullName": "GWallet.Backend.ServerRefusedException",
+                        "Message": "JsonRpcSharp faced some problem when trying communication"
+                      },
+                      "LastSuccessfulCommunication": null
+                    }
+                  ]
+                }
+              },
+              "Item2": "2020-04-04T08:13:05.154459Z"
+            }
+          ]
+        }
+      },
+      {
+        "ServerInfo": {
+          "NetworkPath": "electrum-ltc.villocq.com",
+          "ConnectionType": {
+            "Encrypted": false,
+            "Protocol": {
+              "Case": "Tcp",
+              "Fields": [
+                60001
+              ]
+            }
+          }
+        },
+        "CommunicationHistory": {
+          "Case": "Some",
+          "Fields": [
+            {
+              "Item1": {
+                "TimeSpan": "00:00:00.2780841",
+                "Status": {
+                  "Case": "Fault",
+                  "Fields": [
+                    {
+                      "Exception": {
+                        "TypeFullName": "GWallet.Backend.ServerRefusedException",
+                        "Message": "JsonRpcSharp faced some problem when trying communication"
+                      },
+                      "LastSuccessfulCommunication": null
+                    }
+                  ]
+                }
+              },
+              "Item2": "2020-04-04T08:13:04.725228Z"
+            }
+          ]
+        }
+      },
+      {
+        "ServerInfo": {
+          "NetworkPath": "node.ispol.sk",
+          "ConnectionType": {
+            "Encrypted": false,
+            "Protocol": {
+              "Case": "Tcp",
+              "Fields": [
+                50003
+              ]
+            }
+          }
+        },
+        "CommunicationHistory": {
+          "Case": "Some",
+          "Fields": [
+            {
+              "Item1": {
+                "TimeSpan": "00:00:11.9903284",
+                "Status": {
+                  "Case": "Fault",
+                  "Fields": [
+                    {
+                      "Exception": {
+                        "TypeFullName": "GWallet.Backend.ServerUnreachableException",
+                        "Message": "JsonRpcSharp faced some problem when trying communication"
                       },
                       "LastSuccessfulCommunication": {
                         "Case": "Some",
                         "Fields": [
-<<<<<<< HEAD
-                          "2020-03-13T04:57:01.08541Z"
+                          "2019-08-22T17:48:06.518843Z"
                         ]
                       }
                     }
                   ]
                 }
               },
-              "Item2": "2020-03-25T06:44:32.79949Z"
-=======
-                          "2019-08-22T17:51:08.600315Z"
-                        ]
-                      }
-                    }
-                  ]
-                }
-              },
-              "Item2": "2020-04-04T08:13:02.518541Z"
->>>>>>> 475c1f9b
-            }
-          ]
-        }
-      },
-      {
-        "ServerInfo": {
-<<<<<<< HEAD
-          "NetworkPath": "bitcoin.dragon.zone",
-=======
-          "NetworkPath": "icarus.tetradrachm.net",
->>>>>>> 475c1f9b
+              "Item2": "2020-04-04T08:13:06.739326Z"
+            }
+          ]
+        }
+      },
+      {
+        "ServerInfo": {
+          "NetworkPath": "ltc01.knas.systems",
           "ConnectionType": {
             "Encrypted": false,
             "Protocol": {
@@ -1827,1821 +2594,335 @@
           "Fields": [
             {
               "Item1": {
-<<<<<<< HEAD
-                "TimeSpan": "00:00:05.0016492",
-=======
-                "TimeSpan": "00:00:30.0026829",
->>>>>>> 475c1f9b
-                "Status": {
-                  "Case": "Fault",
-                  "Fields": [
-                    {
-                      "Exception": {
-                        "TypeFullName": "GWallet.Backend.CommunicationUnsuccessfulException",
-                        "Message": "Socket connect timed out"
-                      },
-                      "LastSuccessfulCommunication": null
-                    }
-                  ]
-                }
-              },
-<<<<<<< HEAD
-              "Item2": "2020-03-25T06:44:08.104552Z"
-=======
-              "Item2": "2020-04-04T08:13:35.458751Z"
->>>>>>> 475c1f9b
-            }
-          ]
-        }
-      },
-      {
-        "ServerInfo": {
-          "NetworkPath": "electrumx.nmdps.net",
-          "ConnectionType": {
-            "Encrypted": false,
-            "Protocol": {
-              "Case": "Tcp",
-              "Fields": [
-                50001
-              ]
-            }
-          }
-        },
-        "CommunicationHistory": {
-          "Case": "Some",
-          "Fields": [
-            {
-              "Item1": {
-<<<<<<< HEAD
-                "TimeSpan": "00:00:05.0023873",
-=======
-                "TimeSpan": "00:00:30.0031259",
->>>>>>> 475c1f9b
-                "Status": {
-                  "Case": "Fault",
-                  "Fields": [
-                    {
-                      "Exception": {
-                        "TypeFullName": "GWallet.Backend.CommunicationUnsuccessfulException",
-                        "Message": "Socket connect timed out"
+                "TimeSpan": "00:00:30.0025864",
+                "Status": {
+                  "Case": "Fault",
+                  "Fields": [
+                    {
+                      "Exception": {
+                        "TypeFullName": "GWallet.Backend.ServerTimedOutException",
+                        "Message": "Timeout when trying to communicate with UtxoCoin server"
+                      },
+                      "LastSuccessfulCommunication": null
+                    }
+                  ]
+                }
+              },
+              "Item2": "2020-04-04T08:13:35.02228Z"
+            }
+          ]
+        }
+      }
+    ],
+    "ETH": [
+      {
+        "ServerInfo": {
+          "NetworkPath": "nodes.mewapi.io/rpc/eth",
+          "ConnectionType": {
+            "Encrypted": true,
+            "Protocol": {
+              "Case": "Http"
+            }
+          }
+        },
+        "CommunicationHistory": {
+          "Case": "Some",
+          "Fields": [
+            {
+              "Item1": {
+                "TimeSpan": "00:00:00.9652032",
+                "Status": {
+                  "Case": "Success"
+                }
+              },
+              "Item2": "2020-04-04T08:13:05.282932Z"
+            }
+          ]
+        }
+      },
+      {
+        "ServerInfo": {
+          "NetworkPath": "api.mycryptoapi.com/eth",
+          "ConnectionType": {
+            "Encrypted": true,
+            "Protocol": {
+              "Case": "Http"
+            }
+          }
+        },
+        "CommunicationHistory": {
+          "Case": "Some",
+          "Fields": [
+            {
+              "Item1": {
+                "TimeSpan": "00:00:01.0125746",
+                "Status": {
+                  "Case": "Success"
+                }
+              },
+              "Item2": "2020-04-04T08:13:05.970716Z"
+            }
+          ]
+        }
+      },
+      {
+        "ServerInfo": {
+          "NetworkPath": "main-rpc.linkpool.io",
+          "ConnectionType": {
+            "Encrypted": true,
+            "Protocol": {
+              "Case": "Http"
+            }
+          }
+        },
+        "CommunicationHistory": {
+          "Case": "Some",
+          "Fields": [
+            {
+              "Item1": {
+                "TimeSpan": "00:00:01.2388664",
+                "Status": {
+                  "Case": "Success"
+                }
+              },
+              "Item2": "2020-04-04T08:13:04.302745Z"
+            }
+          ]
+        }
+      },
+      {
+        "ServerInfo": {
+          "NetworkPath": "cloudflare-eth.com/",
+          "ConnectionType": {
+            "Encrypted": true,
+            "Protocol": {
+              "Case": "Http"
+            }
+          }
+        },
+        "CommunicationHistory": {
+          "Case": "Some",
+          "Fields": [
+            {
+              "Item1": {
+                "TimeSpan": "00:00:07.9367492",
+                "Status": {
+                  "Case": "Success"
+                }
+              },
+              "Item2": "2020-04-04T08:13:02.702634Z"
+            }
+          ]
+        }
+      },
+      {
+        "ServerInfo": {
+          "NetworkPath": "mainnet.infura.io/v3/c02fff6b5daa434d8422b8ece54c7286",
+          "ConnectionType": {
+            "Encrypted": true,
+            "Protocol": {
+              "Case": "Http"
+            }
+          }
+        },
+        "CommunicationHistory": {
+          "Case": "Some",
+          "Fields": [
+            {
+              "Item1": {
+                "TimeSpan": "00:00:08.3745334",
+                "Status": {
+                  "Case": "Success"
+                }
+              },
+              "Item2": "2020-04-04T08:13:03.081564Z"
+            }
+          ]
+        }
+      },
+      {
+        "ServerInfo": {
+          "NetworkPath": "api.myetherapi.com/eth",
+          "ConnectionType": {
+            "Encrypted": true,
+            "Protocol": {
+              "Case": "Http"
+            }
+          }
+        },
+        "CommunicationHistory": {
+          "Case": "Some",
+          "Fields": [
+            {
+              "Item1": {
+                "TimeSpan": "00:00:00.2648029",
+                "Status": {
+                  "Case": "Fault",
+                  "Fields": [
+                    {
+                      "Exception": {
+                        "TypeFullName": "GWallet.Backend.ServerUnreachableException",
+                        "Message": "Could not communicate with EtherServer"
+                      },
+                      "LastSuccessfulCommunication": null
+                    }
+                  ]
+                }
+              },
+              "Item2": "2020-04-04T08:13:03.346482Z"
+            }
+          ]
+        }
+      },
+      {
+        "ServerInfo": {
+          "NetworkPath": "api.dev.blockscale.net/dev/parity",
+          "ConnectionType": {
+            "Encrypted": true,
+            "Protocol": {
+              "Case": "Http"
+            }
+          }
+        },
+        "CommunicationHistory": {
+          "Case": "Some",
+          "Fields": [
+            {
+              "Item1": {
+                "TimeSpan": "00:00:00.4883926",
+                "Status": {
+                  "Case": "Fault",
+                  "Fields": [
+                    {
+                      "Exception": {
+                        "TypeFullName": "GWallet.Backend.ServerMisconfiguredException",
+                        "Message": "Could not communicate with EtherServer"
+                      },
+                      "LastSuccessfulCommunication": null
+                    }
+                  ]
+                }
+              },
+              "Item2": "2020-04-04T08:13:03.852852Z"
+            }
+          ]
+        }
+      },
+      {
+        "ServerInfo": {
+          "NetworkPath": "mainnet.infura.io/v3/2e5bd2ba038d4e3f969a56f2ead074ca",
+          "ConnectionType": {
+            "Encrypted": true,
+            "Protocol": {
+              "Case": "Http"
+            }
+          }
+        },
+        "CommunicationHistory": {
+          "Case": "Some",
+          "Fields": [
+            {
+              "Item1": {
+                "TimeSpan": "00:00:01.0304987",
+                "Status": {
+                  "Case": "Fault",
+                  "Fields": [
+                    {
+                      "Exception": {
+                        "TypeFullName": "GWallet.Backend.ServerMisconfiguredException",
+                        "Message": "Could not communicate with EtherServer"
+                      },
+                      "LastSuccessfulCommunication": null
+                    }
+                  ]
+                }
+              },
+              "Item2": "2020-04-04T08:13:04.940818Z"
+            }
+          ]
+        }
+      },
+      {
+        "ServerInfo": {
+          "NetworkPath": "eth-mainnet.alchemyapi.io/jsonrpc/-vPGIFwUyjlMRF9beTLXiGQUK6Nf3k8z",
+          "ConnectionType": {
+            "Encrypted": true,
+            "Protocol": {
+              "Case": "Http"
+            }
+          }
+        },
+        "CommunicationHistory": {
+          "Case": "Some",
+          "Fields": [
+            {
+              "Item1": {
+                "TimeSpan": "00:00:01.1784055",
+                "Status": {
+                  "Case": "Fault",
+                  "Fields": [
+                    {
+                      "Exception": {
+                        "TypeFullName": "GWallet.Backend.ServerMisconfiguredException",
+                        "Message": "Could not communicate with EtherServer"
                       },
                       "LastSuccessfulCommunication": {
                         "Case": "Some",
                         "Fields": [
-                          "2020-02-17T03:52:59.110614Z"
+                          "2019-08-22T17:48:03.181897Z"
                         ]
                       }
                     }
                   ]
                 }
               },
-<<<<<<< HEAD
-              "Item2": "2020-03-25T06:44:07.100407Z"
-=======
-              "Item2": "2020-04-04T08:13:35.158201Z"
->>>>>>> 475c1f9b
-            }
-          ]
-        }
-      },
-      {
-        "ServerInfo": {
-<<<<<<< HEAD
-          "NetworkPath": "icarus.tetradrachm.net",
-=======
-          "NetworkPath": "ulrichard.ch",
->>>>>>> 475c1f9b
-          "ConnectionType": {
-            "Encrypted": false,
-            "Protocol": {
-              "Case": "Tcp",
-              "Fields": [
-                50001
-              ]
-            }
-          }
-        },
-        "CommunicationHistory": {
-          "Case": "Some",
-          "Fields": [
-            {
-              "Item1": {
-<<<<<<< HEAD
-                "TimeSpan": "00:00:05.0025994",
-=======
-                "TimeSpan": "00:00:30.0387941",
->>>>>>> 475c1f9b
-                "Status": {
-                  "Case": "Fault",
-                  "Fields": [
-                    {
-                      "Exception": {
-                        "TypeFullName": "GWallet.Backend.CommunicationUnsuccessfulException",
-                        "Message": "Socket connect timed out"
+              "Item2": "2020-04-04T08:13:03.895527Z"
+            }
+          ]
+        }
+      },
+      {
+        "ServerInfo": {
+          "NetworkPath": "mainnet.infura.io/mew",
+          "ConnectionType": {
+            "Encrypted": true,
+            "Protocol": {
+              "Case": "Http"
+            }
+          }
+        },
+        "CommunicationHistory": {
+          "Case": "Some",
+          "Fields": [
+            {
+              "Item1": {
+                "TimeSpan": "00:00:08.3149736",
+                "Status": {
+                  "Case": "Fault",
+                  "Fields": [
+                    {
+                      "Exception": {
+                        "TypeFullName": "GWallet.Backend.ServerMisconfiguredException",
+                        "Message": "Could not communicate with EtherServer"
                       },
                       "LastSuccessfulCommunication": {
                         "Case": "Some",
                         "Fields": [
-                          "2020-02-12T13:06:46.722412Z"
+                          "2019-08-22T17:48:03.066654Z"
                         ]
                       }
                     }
                   ]
                 }
               },
-<<<<<<< HEAD
-              "Item2": "2020-03-25T06:44:28.894861Z"
-=======
-              "Item2": "2020-04-04T08:15:41.766629Z"
->>>>>>> 475c1f9b
-            }
-          ]
-        }
-      },
-      {
-        "ServerInfo": {
-          "NetworkPath": "us.electrum.be",
-          "ConnectionType": {
-            "Encrypted": false,
-            "Protocol": {
-              "Case": "Tcp",
-              "Fields": [
-                50001
-              ]
-            }
-          }
-        },
-        "CommunicationHistory": {
-          "Case": "Some",
-          "Fields": [
-            {
-              "Item1": {
-<<<<<<< HEAD
-                "TimeSpan": "00:00:05.0023842",
-=======
-                "TimeSpan": "00:00:30.1263472",
->>>>>>> 475c1f9b
-                "Status": {
-                  "Case": "Fault",
-                  "Fields": [
-                    {
-                      "Exception": {
-                        "TypeFullName": "GWallet.Backend.CommunicationUnsuccessfulException",
-                        "Message": "Socket connect timed out"
-                      },
-                      "LastSuccessfulCommunication": {
-                        "Case": "Some",
-                        "Fields": [
-                          "2020-02-06T17:58:04.56651Z"
-                        ]
-                      }
-                    }
-                  ]
-                }
-              },
-<<<<<<< HEAD
-              "Item2": "2020-03-25T06:44:37.816626Z"
-=======
-              "Item2": "2020-04-04T08:14:41.543915Z"
->>>>>>> 475c1f9b
-            }
-          ]
-        }
-      },
-      {
-        "ServerInfo": {
-<<<<<<< HEAD
-          "NetworkPath": "electrumx.bot.nu",
-=======
-          "NetworkPath": "elx01.knas.systems",
->>>>>>> 475c1f9b
-          "ConnectionType": {
-            "Encrypted": false,
-            "Protocol": {
-              "Case": "Tcp",
-              "Fields": [
-                50001
-              ]
-            }
-          }
-        },
-        "CommunicationHistory": {
-          "Case": "Some",
-          "Fields": [
-            {
-              "Item1": {
-<<<<<<< HEAD
-                "TimeSpan": "00:00:05.0029522",
-=======
-                "TimeSpan": "00:00:30.1558495",
->>>>>>> 475c1f9b
-                "Status": {
-                  "Case": "Fault",
-                  "Fields": [
-                    {
-                      "Exception": {
-                        "TypeFullName": "GWallet.Backend.CommunicationUnsuccessfulException",
-                        "Message": "Socket connect timed out"
-                      },
-                      "LastSuccessfulCommunication": null
-                    }
-                  ]
-                }
-              },
-<<<<<<< HEAD
-              "Item2": "2020-03-25T06:44:30.503076Z"
-=======
-              "Item2": "2020-04-04T08:15:41.427155Z"
->>>>>>> 475c1f9b
-            }
-          ]
-        }
-      },
-      {
-        "ServerInfo": {
-<<<<<<< HEAD
-          "NetworkPath": "elx01.knas.systems",
-=======
-          "NetworkPath": "e.keff.org",
->>>>>>> 475c1f9b
-          "ConnectionType": {
-            "Encrypted": false,
-            "Protocol": {
-              "Case": "Tcp",
-              "Fields": [
-                50001
-              ]
-            }
-          }
-        },
-        "CommunicationHistory": {
-          "Case": "Some",
-          "Fields": [
-            {
-              "Item1": {
-<<<<<<< HEAD
-                "TimeSpan": "00:00:05.0026697",
-=======
-                "TimeSpan": "00:00:30.1863953",
->>>>>>> 475c1f9b
-                "Status": {
-                  "Case": "Fault",
-                  "Fields": [
-                    {
-                      "Exception": {
-                        "TypeFullName": "GWallet.Backend.CommunicationUnsuccessfulException",
-                        "Message": "Socket connect timed out"
-                      },
-                      "LastSuccessfulCommunication": null
-                    }
-                  ]
-                }
-              },
-<<<<<<< HEAD
-              "Item2": "2020-03-25T06:44:12.112863Z"
-=======
-              "Item2": "2020-04-04T08:15:09.736452Z"
->>>>>>> 475c1f9b
-            }
-          ]
-        }
-      },
-      {
-        "ServerInfo": {
-<<<<<<< HEAD
-          "NetworkPath": "currentlane.lovebitco.in",
-=======
-          "NetworkPath": "b.ooze.cc",
->>>>>>> 475c1f9b
-          "ConnectionType": {
-            "Encrypted": false,
-            "Protocol": {
-              "Case": "Tcp",
-              "Fields": [
-                50001
-              ]
-            }
-          }
-        },
-        "CommunicationHistory": {
-          "Case": "Some",
-          "Fields": [
-            {
-              "Item1": {
-<<<<<<< HEAD
-                "TimeSpan": "00:00:05.0030070",
-=======
-                "TimeSpan": "00:00:30.1959427",
->>>>>>> 475c1f9b
-                "Status": {
-                  "Case": "Fault",
-                  "Fields": [
-                    {
-                      "Exception": {
-                        "TypeFullName": "GWallet.Backend.CommunicationUnsuccessfulException",
-                        "Message": "Socket connect timed out"
-                      },
-                      "LastSuccessfulCommunication": null
-                    }
-                  ]
-                }
-              },
-<<<<<<< HEAD
-              "Item2": "2020-03-25T06:44:35.112136Z"
-=======
-              "Item2": "2020-04-04T08:16:40.514854Z"
->>>>>>> 475c1f9b
-            }
-          ]
-        }
-      },
-      {
-        "ServerInfo": {
-<<<<<<< HEAD
-          "NetworkPath": "electrumx.ddns.net",
-=======
-          "NetworkPath": "oneweek.duckdns.org",
->>>>>>> 475c1f9b
-          "ConnectionType": {
-            "Encrypted": false,
-            "Protocol": {
-              "Case": "Tcp",
-              "Fields": [
-                50001
-              ]
-            }
-          }
-        },
-        "CommunicationHistory": {
-          "Case": "Some",
-          "Fields": [
-            {
-              "Item1": {
-<<<<<<< HEAD
-                "TimeSpan": "00:00:05.0323252",
-=======
-                "TimeSpan": "00:00:30.2067129",
->>>>>>> 475c1f9b
-                "Status": {
-                  "Case": "Fault",
-                  "Fields": [
-                    {
-                      "Exception": {
-                        "TypeFullName": "GWallet.Backend.CommunicationUnsuccessfulException",
-                        "Message": "Socket connect timed out"
-                      },
-                      "LastSuccessfulCommunication": null
-                    }
-                  ]
-                }
-              },
-<<<<<<< HEAD
-              "Item2": "2020-03-25T06:44:15.285244Z"
-=======
-              "Item2": "2020-04-04T08:13:40.725727Z"
->>>>>>> 475c1f9b
-            }
-          ]
-        }
-      },
-      {
-        "ServerInfo": {
-<<<<<<< HEAD
-          "NetworkPath": "electrum.villocq.com",
-=======
-          "NetworkPath": "currentlane.lovebitco.in",
->>>>>>> 475c1f9b
-          "ConnectionType": {
-            "Encrypted": false,
-            "Protocol": {
-              "Case": "Tcp",
-              "Fields": [
-                50001
-              ]
-            }
-          }
-        },
-        "CommunicationHistory": {
-          "Case": "Some",
-          "Fields": [
-            {
-              "Item1": {
-<<<<<<< HEAD
-                "TimeSpan": "00:00:05.0431675",
-=======
-                "TimeSpan": "00:00:30.2221249",
->>>>>>> 475c1f9b
-                "Status": {
-                  "Case": "Fault",
-                  "Fields": [
-                    {
-                      "Exception": {
-                        "TypeFullName": "GWallet.Backend.CommunicationUnsuccessfulException",
-                        "Message": "Socket connect timed out"
-                      },
-                      "LastSuccessfulCommunication": null
-                    }
-                  ]
-                }
-              },
-<<<<<<< HEAD
-              "Item2": "2020-03-25T06:44:23.568642Z"
-=======
-              "Item2": "2020-04-04T08:15:11.715185Z"
->>>>>>> 475c1f9b
-            }
-          ]
-        }
-      },
-      {
-        "ServerInfo": {
-<<<<<<< HEAD
-          "NetworkPath": "electrum.hsmiths.com",
-=======
-          "NetworkPath": "yuio.top",
->>>>>>> 475c1f9b
-          "ConnectionType": {
-            "Encrypted": false,
-            "Protocol": {
-              "Case": "Tcp",
-              "Fields": [
-                50001
-              ]
-            }
-          }
-        },
-        "CommunicationHistory": {
-          "Case": "Some",
-          "Fields": [
-            {
-              "Item1": {
-<<<<<<< HEAD
-                "TimeSpan": "00:00:05.0587056",
-=======
-                "TimeSpan": "00:00:30.2572280",
->>>>>>> 475c1f9b
-                "Status": {
-                  "Case": "Fault",
-                  "Fields": [
-                    {
-                      "Exception": {
-                        "TypeFullName": "GWallet.Backend.CommunicationUnsuccessfulException",
-                        "Message": "Socket connect timed out"
-                      },
-                      "LastSuccessfulCommunication": {
-                        "Case": "Some",
-                        "Fields": [
-                          "2020-02-17T03:53:17.175896Z"
-                        ]
-                      }
-                    }
-                  ]
-                }
-              },
-<<<<<<< HEAD
-              "Item2": "2020-03-25T06:44:08.121649Z"
-=======
-              "Item2": "2020-04-04T08:16:10.302752Z"
->>>>>>> 475c1f9b
-            }
-          ]
-        }
-      },
-      {
-        "ServerInfo": {
-<<<<<<< HEAD
-          "NetworkPath": "green-gold.westeurope.cloudapp.azure.com",
-=======
-          "NetworkPath": "VPS.hsmiths.com",
->>>>>>> 475c1f9b
-          "ConnectionType": {
-            "Encrypted": false,
-            "Protocol": {
-              "Case": "Tcp",
-              "Fields": [
-                56001
-              ]
-            }
-          }
-        },
-        "CommunicationHistory": {
-          "Case": "Some",
-          "Fields": [
-            {
-              "Item1": {
-<<<<<<< HEAD
-                "TimeSpan": "00:00:05.0585075",
-=======
-                "TimeSpan": "00:00:30.2607101",
->>>>>>> 475c1f9b
-                "Status": {
-                  "Case": "Fault",
-                  "Fields": [
-                    {
-                      "Exception": {
-                        "TypeFullName": "GWallet.Backend.CommunicationUnsuccessfulException",
-                        "Message": "Socket connect timed out"
-                      },
-                      "LastSuccessfulCommunication": null
-                    }
-                  ]
-                }
-              },
-<<<<<<< HEAD
-              "Item2": "2020-03-25T06:44:20.358473Z"
-=======
-              "Item2": "2020-04-04T08:16:42.17982Z"
->>>>>>> 475c1f9b
-            }
-          ]
-        }
-      },
-      {
-        "ServerInfo": {
-<<<<<<< HEAD
-          "NetworkPath": "electrum.qtornado.com",
-=======
-          "NetworkPath": "orannis.com",
->>>>>>> 475c1f9b
-          "ConnectionType": {
-            "Encrypted": false,
-            "Protocol": {
-              "Case": "Tcp",
-              "Fields": [
-                50001
-              ]
-            }
-          }
-        },
-        "CommunicationHistory": {
-          "Case": "Some",
-          "Fields": [
-            {
-              "Item1": {
-<<<<<<< HEAD
-                "TimeSpan": "00:00:05.0678762",
-=======
-                "TimeSpan": "00:00:30.2798554",
->>>>>>> 475c1f9b
-                "Status": {
-                  "Case": "Fault",
-                  "Fields": [
-                    {
-                      "Exception": {
-                        "TypeFullName": "GWallet.Backend.CommunicationUnsuccessfulException",
-                        "Message": "Socket connect timed out"
-                      },
-                      "LastSuccessfulCommunication": {
-                        "Case": "Some",
-                        "Fields": [
-                          "2020-03-15T11:46:49.007281Z"
-                        ]
-                      }
-                    }
-                  ]
-                }
-              },
-<<<<<<< HEAD
-              "Item2": "2020-03-25T06:44:10.239572Z"
-=======
-              "Item2": "2020-04-04T08:15:40.033094Z"
->>>>>>> 475c1f9b
-            }
-          ]
-        }
-      },
-      {
-        "ServerInfo": {
-          "NetworkPath": "electrum2.villocq.com",
-          "ConnectionType": {
-            "Encrypted": false,
-            "Protocol": {
-              "Case": "Tcp",
-              "Fields": [
-                50001
-              ]
-            }
-          }
-        },
-        "CommunicationHistory": {
-          "Case": "Some",
-          "Fields": [
-            {
-              "Item1": {
-<<<<<<< HEAD
-                "TimeSpan": "00:00:05.1098813",
-=======
-                "TimeSpan": "00:00:30.3100589",
->>>>>>> 475c1f9b
-                "Status": {
-                  "Case": "Fault",
-                  "Fields": [
-                    {
-                      "Exception": {
-                        "TypeFullName": "GWallet.Backend.CommunicationUnsuccessfulException",
-                        "Message": "Socket connect timed out"
-                      },
-                      "LastSuccessfulCommunication": null
-                    }
-                  ]
-                }
-              },
-<<<<<<< HEAD
-              "Item2": "2020-03-25T06:44:17.23772Z"
-=======
-              "Item2": "2020-04-04T08:14:40.913324Z"
->>>>>>> 475c1f9b
-            }
-          ]
-        }
-      },
-      {
-        "ServerInfo": {
-<<<<<<< HEAD
-          "NetworkPath": "VPS.hsmiths.com",
-=======
-          "NetworkPath": "electrum.villocq.com",
->>>>>>> 475c1f9b
-          "ConnectionType": {
-            "Encrypted": false,
-            "Protocol": {
-              "Case": "Tcp",
-              "Fields": [
-                50001
-              ]
-            }
-          }
-        },
-        "CommunicationHistory": {
-          "Case": "Some",
-          "Fields": [
-            {
-              "Item1": {
-<<<<<<< HEAD
-                "TimeSpan": "00:00:05.1119842",
-=======
-                "TimeSpan": "00:00:30.3313294",
->>>>>>> 475c1f9b
-                "Status": {
-                  "Case": "Fault",
-                  "Fields": [
-                    {
-                      "Exception": {
-                        "TypeFullName": "GWallet.Backend.CommunicationUnsuccessfulException",
-                        "Message": "Socket connect timed out"
-                      },
-                      "LastSuccessfulCommunication": {
-                        "Case": "Some",
-                        "Fields": [
-                          "2020-02-17T03:52:54.612113Z"
-                        ]
-                      }
-                    }
-                  ]
-                }
-              },
-<<<<<<< HEAD
-              "Item2": "2020-03-25T06:44:25.483388Z"
-=======
-              "Item2": "2020-04-04T08:15:11.257856Z"
->>>>>>> 475c1f9b
-            }
-          ]
-        }
-      },
-      {
-        "ServerInfo": {
-<<<<<<< HEAD
-          "NetworkPath": "e.keff.org",
-=======
-          "NetworkPath": "electrum.hsmiths.com",
->>>>>>> 475c1f9b
-          "ConnectionType": {
-            "Encrypted": false,
-            "Protocol": {
-              "Case": "Tcp",
-              "Fields": [
-                50001
-              ]
-            }
-          }
-        },
-        "CommunicationHistory": {
-          "Case": "Some",
-          "Fields": [
-            {
-              "Item1": {
-<<<<<<< HEAD
-                "TimeSpan": "00:00:05.1552846",
-=======
-                "TimeSpan": "00:00:30.3785945",
->>>>>>> 475c1f9b
-                "Status": {
-                  "Case": "Fault",
-                  "Fields": [
-                    {
-                      "Exception": {
-                        "TypeFullName": "GWallet.Backend.CommunicationUnsuccessfulException",
-                        "Message": "Socket connect timed out"
-                      },
-                      "LastSuccessfulCommunication": {
-                        "Case": "Some",
-                        "Fields": [
-                          "2020-02-17T03:11:38.555291Z"
-                        ]
-                      }
-                    }
-                  ]
-                }
-              },
-<<<<<<< HEAD
-              "Item2": "2020-03-25T06:44:13.277114Z"
-=======
-              "Item2": "2020-04-04T08:14:40.630097Z"
->>>>>>> 475c1f9b
-            }
-          ]
-        }
-      },
-      {
-        "ServerInfo": {
-          "NetworkPath": "yuio.top",
-          "ConnectionType": {
-            "Encrypted": false,
-            "Protocol": {
-              "Case": "Tcp",
-              "Fields": [
-                50001
-              ]
-            }
-          }
-        },
-        "CommunicationHistory": {
-          "Case": "Some",
-          "Fields": [
-            {
-              "Item1": {
-<<<<<<< HEAD
-                "TimeSpan": "00:00:05.2170863",
-=======
-                "TimeSpan": "00:00:30.3983731",
->>>>>>> 475c1f9b
-                "Status": {
-                  "Case": "Fault",
-                  "Fields": [
-                    {
-                      "Exception": {
-                        "TypeFullName": "GWallet.Backend.CommunicationUnsuccessfulException",
-                        "Message": "Socket connect timed out"
-                      },
-                      "LastSuccessfulCommunication": null
-                    }
-                  ]
-                }
-              },
-<<<<<<< HEAD
-              "Item2": "2020-03-25T06:44:13.354844Z"
-=======
-              "Item2": "2020-04-04T08:16:11.83976Z"
->>>>>>> 475c1f9b
-            }
-          ]
-        }
-      },
-      {
-        "ServerInfo": {
-<<<<<<< HEAD
-          "NetworkPath": "electrum2.villocq.com",
-=======
-          "NetworkPath": "ndnd.selfhost.eu",
->>>>>>> 475c1f9b
-          "ConnectionType": {
-            "Encrypted": false,
-            "Protocol": {
-              "Case": "Tcp",
-              "Fields": [
-                50001
-              ]
-            }
-          }
-        },
-        "CommunicationHistory": {
-          "Case": "Some",
-          "Fields": [
-            {
-              "Item1": {
-<<<<<<< HEAD
-                "TimeSpan": "00:00:05.2195026",
-=======
-                "TimeSpan": "00:00:30.4796868",
->>>>>>> 475c1f9b
-                "Status": {
-                  "Case": "Fault",
-                  "Fields": [
-                    {
-                      "Exception": {
-                        "TypeFullName": "GWallet.Backend.CommunicationUnsuccessfulException",
-                        "Message": "Socket connect timed out"
-                      },
-                      "LastSuccessfulCommunication": null
-                    }
-                  ]
-                }
-              },
-<<<<<<< HEAD
-              "Item2": "2020-03-25T06:44:18.510931Z"
-=======
-              "Item2": "2020-04-04T08:15:46.684643Z"
->>>>>>> 475c1f9b
-            }
-          ]
-        }
-      },
-      {
-        "ServerInfo": {
-<<<<<<< HEAD
-          "NetworkPath": "orannis.com",
-=======
-          "NetworkPath": "ecdsa.net",
->>>>>>> 475c1f9b
-          "ConnectionType": {
-            "Encrypted": false,
-            "Protocol": {
-              "Case": "Tcp",
-              "Fields": [
-                50001
-              ]
-            }
-          }
-        },
-        "CommunicationHistory": {
-          "Case": "Some",
-          "Fields": [
-            {
-              "Item1": {
-<<<<<<< HEAD
-                "TimeSpan": "00:00:05.2429426",
-=======
-                "TimeSpan": "00:00:30.5025760",
->>>>>>> 475c1f9b
-                "Status": {
-                  "Case": "Fault",
-                  "Fields": [
-                    {
-                      "Exception": {
-                        "TypeFullName": "GWallet.Backend.CommunicationUnsuccessfulException",
-                        "Message": "Socket connect timed out"
-                      },
-                      "LastSuccessfulCommunication": null
-                    }
-                  ]
-                }
-              },
-<<<<<<< HEAD
-              "Item2": "2020-03-25T06:44:23.877229Z"
-=======
-              "Item2": "2020-04-04T08:16:12.288512Z"
->>>>>>> 475c1f9b
-            }
-          ]
-        }
-      },
-      {
-        "ServerInfo": {
-<<<<<<< HEAD
-          "NetworkPath": "b.ooze.cc",
-=======
-          "NetworkPath": "electrumx.ddns.net",
->>>>>>> 475c1f9b
-          "ConnectionType": {
-            "Encrypted": false,
-            "Protocol": {
-              "Case": "Tcp",
-              "Fields": [
-                50001
-              ]
-            }
-          }
-        },
-        "CommunicationHistory": {
-          "Case": "Some",
-          "Fields": [
-            {
-              "Item1": {
-<<<<<<< HEAD
-                "TimeSpan": "00:00:05.2503141",
-=======
-                "TimeSpan": "00:00:30.5219687",
->>>>>>> 475c1f9b
-                "Status": {
-                  "Case": "Fault",
-                  "Fields": [
-                    {
-                      "Exception": {
-                        "TypeFullName": "GWallet.Backend.CommunicationUnsuccessfulException",
-                        "Message": "Socket connect timed out"
-                      },
-                      "LastSuccessfulCommunication": null
-                    }
-                  ]
-                }
-              },
-<<<<<<< HEAD
-              "Item2": "2020-03-25T06:44:18.619865Z"
-=======
-              "Item2": "2020-04-04T08:15:16.191808Z"
->>>>>>> 475c1f9b
-            }
-          ]
-        }
-      },
-      {
-        "ServerInfo": {
-<<<<<<< HEAD
-          "NetworkPath": "oneweek.duckdns.org",
-=======
-          "NetworkPath": "fn.48.org",
->>>>>>> 475c1f9b
-          "ConnectionType": {
-            "Encrypted": false,
-            "Protocol": {
-              "Case": "Tcp",
-              "Fields": [
-                50003
-              ]
-            }
-          }
-        },
-        "CommunicationHistory": {
-          "Case": "Some",
-          "Fields": [
-            {
-              "Item1": {
-<<<<<<< HEAD
-                "TimeSpan": "00:00:05.2537577",
-=======
-                "TimeSpan": "00:00:30.6022009",
->>>>>>> 475c1f9b
-                "Status": {
-                  "Case": "Fault",
-                  "Fields": [
-                    {
-                      "Exception": {
-                        "TypeFullName": "GWallet.Backend.CommunicationUnsuccessfulException",
-                        "Message": "Socket connect timed out"
-                      },
-                      "LastSuccessfulCommunication": {
-                        "Case": "Some",
-                        "Fields": [
-                          "2020-02-17T03:52:54.561781Z"
-                        ]
-                      }
-                    }
-                  ]
-                }
-              },
-<<<<<<< HEAD
-              "Item2": "2020-03-25T06:44:22.50511Z"
-=======
-              "Item2": "2020-04-04T08:14:06.968031Z"
->>>>>>> 475c1f9b
-            }
-          ]
-        }
-      },
-      {
-        "ServerInfo": {
-          "NetworkPath": "fedaykin.goip.de",
-          "ConnectionType": {
-            "Encrypted": false,
-            "Protocol": {
-              "Case": "Tcp",
-              "Fields": [
-                50001
-              ]
-            }
-          }
-        },
-        "CommunicationHistory": {
-          "Case": "Some",
-          "Fields": [
-            {
-              "Item1": {
-<<<<<<< HEAD
-                "TimeSpan": "00:00:05.2658141",
-=======
-                "TimeSpan": "00:00:30.6581451",
->>>>>>> 475c1f9b
-                "Status": {
-                  "Case": "Fault",
-                  "Fields": [
-                    {
-                      "Exception": {
-                        "TypeFullName": "GWallet.Backend.CommunicationUnsuccessfulException",
-                        "Message": "Socket connect timed out"
-                      },
-                      "LastSuccessfulCommunication": null
-                    }
-                  ]
-                }
-              },
-<<<<<<< HEAD
-              "Item2": "2020-03-25T06:44:27.784288Z"
-=======
-              "Item2": "2020-04-04T08:14:11.402476Z"
->>>>>>> 475c1f9b
-            }
-          ]
-        }
-      },
-      {
-        "ServerInfo": {
-<<<<<<< HEAD
-          "NetworkPath": "fn.48.org",
-=======
-          "NetworkPath": "us.electrum.be",
->>>>>>> 475c1f9b
-          "ConnectionType": {
-            "Encrypted": false,
-            "Protocol": {
-              "Case": "Tcp",
-              "Fields": [
-                50003
-              ]
-            }
-          }
-        },
-        "CommunicationHistory": {
-          "Case": "Some",
-          "Fields": [
-            {
-              "Item1": {
-<<<<<<< HEAD
-                "TimeSpan": "00:00:05.2860815",
-=======
-                "TimeSpan": "00:00:30.8155521",
->>>>>>> 475c1f9b
-                "Status": {
-                  "Case": "Fault",
-                  "Fields": [
-                    {
-                      "Exception": {
-                        "TypeFullName": "GWallet.Backend.CommunicationUnsuccessfulException",
-                        "Message": "Socket connect timed out"
-                      },
-                      "LastSuccessfulCommunication": null
-                    }
-                  ]
-                }
-              },
-<<<<<<< HEAD
-              "Item2": "2020-03-25T06:44:34.195912Z"
-=======
-              "Item2": "2020-04-04T08:14:09.474026Z"
->>>>>>> 475c1f9b
-            }
-          ]
-        }
-      },
-      {
-        "ServerInfo": {
-<<<<<<< HEAD
-          "NetworkPath": "electrum.coineuskal.com",
-=======
-          "NetworkPath": "electrumx.ml",
->>>>>>> 475c1f9b
-          "ConnectionType": {
-            "Encrypted": false,
-            "Protocol": {
-              "Case": "Tcp",
-              "Fields": [
-                50001
-              ]
-            }
-          }
-        },
-        "CommunicationHistory": {
-          "Case": "Some",
-          "Fields": [
-            {
-              "Item1": {
-<<<<<<< HEAD
-                "TimeSpan": "00:00:05.5734983",
-=======
-                "TimeSpan": "00:00:30.9064687",
->>>>>>> 475c1f9b
-                "Status": {
-                  "Case": "Fault",
-                  "Fields": [
-                    {
-                      "Exception": {
-                        "TypeFullName": "GWallet.Backend.CommunicationUnsuccessfulException",
-                        "Message": "One or more errors occurred. (Socket read timed out)"
-                      },
-                      "LastSuccessfulCommunication": {
-                        "Case": "Some",
-                        "Fields": [
-                          "2020-01-25T15:36:47.412443Z"
-                        ]
-                      }
-                    }
-                  ]
-                }
-              },
-<<<<<<< HEAD
-              "Item2": "2020-03-25T06:44:36.091681Z"
-=======
-              "Item2": "2020-04-04T08:14:06.953832Z"
->>>>>>> 475c1f9b
-            }
-          ]
-        }
-      },
-      {
-        "ServerInfo": {
-<<<<<<< HEAD
-          "NetworkPath": "electrumx.ml",
-=======
-          "NetworkPath": "electrumx.bot.nu",
->>>>>>> 475c1f9b
-          "ConnectionType": {
-            "Encrypted": false,
-            "Protocol": {
-              "Case": "Tcp",
-              "Fields": [
-                50001
-              ]
-            }
-          }
-        },
-        "CommunicationHistory": {
-          "Case": "Some",
-          "Fields": [
-            {
-              "Item1": {
-<<<<<<< HEAD
-                "TimeSpan": "00:00:05.8307117",
-=======
-                "TimeSpan": "00:00:30.9310396",
->>>>>>> 475c1f9b
-                "Status": {
-                  "Case": "Fault",
-                  "Fields": [
-                    {
-                      "Exception": {
-                        "TypeFullName": "GWallet.Backend.CommunicationUnsuccessfulException",
-                        "Message": "Socket connect timed out"
-                      },
-                      "LastSuccessfulCommunication": {
-                        "Case": "Some",
-                        "Fields": [
-                          "2020-02-06T17:56:01.803593Z"
-                        ]
-                      }
-                    }
-                  ]
-                }
-              },
-<<<<<<< HEAD
-              "Item2": "2020-03-25T06:44:41.938758Z"
-=======
-              "Item2": "2020-04-04T08:14:39.537162Z"
->>>>>>> 475c1f9b
-            }
-          ]
-        }
-      },
-      {
-        "ServerInfo": {
-<<<<<<< HEAD
-          "NetworkPath": "b.1209k.com",
-=======
-          "NetworkPath": "electrum.coineuskal.com",
->>>>>>> 475c1f9b
-          "ConnectionType": {
-            "Encrypted": false,
-            "Protocol": {
-              "Case": "Tcp",
-              "Fields": [
-                50001
-              ]
-            }
-          }
-        },
-        "CommunicationHistory": {
-          "Case": "Some",
-          "Fields": [
-            {
-              "Item1": {
-<<<<<<< HEAD
-                "TimeSpan": "00:00:06.5124757",
-=======
-                "TimeSpan": "00:00:34.4183952",
->>>>>>> 475c1f9b
-                "Status": {
-                  "Case": "Fault",
-                  "Fields": [
-                    {
-                      "Exception": {
-                        "TypeFullName": "GWallet.Backend.CommunicationUnsuccessfulException",
-                        "Message": "One or more errors occurred. (Socket read timed out)"
-                      },
-                      "LastSuccessfulCommunication": {
-                        "Case": "Some",
-                        "Fields": [
-<<<<<<< HEAD
-                          "2020-03-15T11:47:09.298344Z"
-                        ]
-                      }
-                    }
-                  ]
-                }
-              },
-              "Item2": "2020-03-25T06:44:30.094949Z"
-=======
-                          "2019-08-22T17:52:14.635845Z"
-                        ]
-                      }
-                    }
-                  ]
-                }
-              },
-              "Item2": "2020-04-04T08:13:38.635447Z"
->>>>>>> 475c1f9b
-            }
-          ]
-        }
-      }
-    ],
-    "LTC": [
-      {
-        "ServerInfo": {
-<<<<<<< HEAD
-          "NetworkPath": "backup.electrum-ltc.org",
-=======
-          "NetworkPath": "electrum-ltc.bysh.me",
->>>>>>> 475c1f9b
-          "ConnectionType": {
-            "Encrypted": false,
-            "Protocol": {
-              "Case": "Tcp",
-              "Fields": [
-                50001
-              ]
-            }
-          }
-        },
-        "CommunicationHistory": {
-          "Case": "Some",
-          "Fields": [
-            {
-              "Item1": {
-<<<<<<< HEAD
-                "TimeSpan": "00:00:01.3141707",
-=======
-                "TimeSpan": "00:00:01.9573114",
->>>>>>> 475c1f9b
-                "Status": {
-                  "Case": "Success"
-                }
-              },
-<<<<<<< HEAD
-              "Item2": "2020-03-25T06:43:58.577466Z"
-=======
-              "Item2": "2020-04-04T08:13:06.121908Z"
->>>>>>> 475c1f9b
-            }
-          ]
-        }
-      },
-      {
-        "ServerInfo": {
-          "NetworkPath": "backup.electrum-ltc.org",
-          "ConnectionType": {
-            "Encrypted": false,
-            "Protocol": {
-              "Case": "Tcp",
-              "Fields": [
-                50001
-              ]
-            }
-          }
-        },
-        "CommunicationHistory": {
-          "Case": "Some",
-          "Fields": [
-            {
-              "Item1": {
-<<<<<<< HEAD
-                "TimeSpan": "00:00:01.4635184",
-=======
-                "TimeSpan": "00:00:09.4277081",
->>>>>>> 475c1f9b
-                "Status": {
-                  "Case": "Success"
-                }
-              },
-<<<<<<< HEAD
-              "Item2": "2020-03-25T06:43:58.743805Z"
-=======
-              "Item2": "2020-04-04T08:13:04.176661Z"
->>>>>>> 475c1f9b
-            }
-          ]
-        }
-      },
-      {
-        "ServerInfo": {
-<<<<<<< HEAD
-          "NetworkPath": "electrum-ltc.bysh.me",
-=======
-          "NetworkPath": "electrum.ltc.xurious.com",
->>>>>>> 475c1f9b
-          "ConnectionType": {
-            "Encrypted": false,
-            "Protocol": {
-              "Case": "Tcp",
-              "Fields": [
-                50001
-              ]
-            }
-          }
-        },
-        "CommunicationHistory": {
-          "Case": "Some",
-          "Fields": [
-            {
-              "Item1": {
-<<<<<<< HEAD
-                "TimeSpan": "00:00:02.0116496",
-=======
-                "TimeSpan": "00:00:09.4435314",
->>>>>>> 475c1f9b
-                "Status": {
-                  "Case": "Success"
-                }
-              },
-<<<<<<< HEAD
-              "Item2": "2020-03-25T06:43:59.27549Z"
-=======
-              "Item2": "2020-04-04T08:13:04.149028Z"
->>>>>>> 475c1f9b
-            }
-          ]
-        }
-      },
-      {
-        "ServerInfo": {
-          "NetworkPath": "ltc.rentonisk.com",
-          "ConnectionType": {
-            "Encrypted": false,
-            "Protocol": {
-              "Case": "Tcp",
-              "Fields": [
-                50001
-              ]
-            }
-          }
-        },
-        "CommunicationHistory": {
-          "Case": "Some",
-          "Fields": [
-            {
-              "Item1": {
-<<<<<<< HEAD
-                "TimeSpan": "00:00:02.0906185",
-=======
-                "TimeSpan": "00:00:09.6363154",
->>>>>>> 475c1f9b
-                "Status": {
-                  "Case": "Success"
-                }
-              },
-<<<<<<< HEAD
-              "Item2": "2020-03-25T06:43:59.370922Z"
-=======
-              "Item2": "2020-04-04T08:13:04.330827Z"
->>>>>>> 475c1f9b
-            }
-          ]
-        }
-      },
-      {
-        "ServerInfo": {
-          "NetworkPath": "electrum.leblancnet.us",
-          "ConnectionType": {
-            "Encrypted": false,
-            "Protocol": {
-              "Case": "Tcp",
-              "Fields": [
-                50003
-              ]
-            }
-          }
-        },
-        "CommunicationHistory": {
-          "Case": "Some",
-          "Fields": [
-            {
-              "Item1": {
-<<<<<<< HEAD
-                "TimeSpan": "00:00:00.2796119",
-=======
-                "TimeSpan": "00:00:00.2057863",
->>>>>>> 475c1f9b
-                "Status": {
-                  "Case": "Fault",
-                  "Fields": [
-                    {
-                      "Exception": {
-<<<<<<< HEAD
-                        "TypeFullName": "GWallet.Backend.CommunicationUnsuccessfulException",
-                        "Message": "One or more errors occurred. (Connection refused)"
-                      },
-                      "LastSuccessfulCommunication": {
-                        "Case": "Some",
-                        "Fields": [
-                          "2020-02-06T17:58:00.66144Z"
-                        ]
-                      }
-                    }
-                  ]
-                }
-              },
-              "Item2": "2020-03-25T06:43:58.870246Z"
-=======
-                        "TypeFullName": "GWallet.Backend.ServerRefusedException",
-                        "Message": "JsonRpcSharp faced some problem when trying communication"
-                      },
-                      "LastSuccessfulCommunication": null
-                    }
-                  ]
-                }
-              },
-              "Item2": "2020-04-04T08:13:04.571542Z"
->>>>>>> 475c1f9b
-            }
-          ]
-        }
-      },
-      {
-        "ServerInfo": {
-          "NetworkPath": "electrum-ltc.wilv.in",
-          "ConnectionType": {
-            "Encrypted": false,
-            "Protocol": {
-              "Case": "Tcp",
-              "Fields": [
-                50001
-              ]
-            }
-          }
-        },
-        "CommunicationHistory": {
-          "Case": "Some",
-          "Fields": [
-            {
-              "Item1": {
-<<<<<<< HEAD
-                "TimeSpan": "00:00:00.4501968",
-=======
-                "TimeSpan": "00:00:00.2274059",
->>>>>>> 475c1f9b
-                "Status": {
-                  "Case": "Fault",
-                  "Fields": [
-                    {
-                      "Exception": {
-                        "TypeFullName": "GWallet.Backend.CommunicationUnsuccessfulException",
-                        "Message": "One or more errors occurred. (Connection refused)"
-                      },
-                      "LastSuccessfulCommunication": null
-                    }
-                  ]
-                }
-              },
-<<<<<<< HEAD
-              "Item2": "2020-03-25T06:43:59.831425Z"
-=======
-              "Item2": "2020-04-04T08:13:04.425659Z"
->>>>>>> 475c1f9b
-            }
-          ]
-        }
-      },
-      {
-        "ServerInfo": {
-<<<<<<< HEAD
-          "NetworkPath": "e-3.claudioboxx.com",
-=======
-          "NetworkPath": "electrum-ltc.wilv.in",
->>>>>>> 475c1f9b
-          "ConnectionType": {
-            "Encrypted": false,
-            "Protocol": {
-              "Case": "Tcp",
-              "Fields": [
-                50001
-              ]
-            }
-          }
-        },
-        "CommunicationHistory": {
-          "Case": "Some",
-          "Fields": [
-            {
-              "Item1": {
-<<<<<<< HEAD
-                "TimeSpan": "00:00:00.4553562",
-=======
-                "TimeSpan": "00:00:00.2407641",
->>>>>>> 475c1f9b
-                "Status": {
-                  "Case": "Fault",
-                  "Fields": [
-                    {
-                      "Exception": {
-                        "TypeFullName": "GWallet.Backend.CommunicationUnsuccessfulException",
-                        "Message": "One or more errors occurred. (Connection refused)"
-                      },
-                      "LastSuccessfulCommunication": null
-                    }
-                  ]
-                }
-              },
-<<<<<<< HEAD
-              "Item2": "2020-03-25T06:43:59.741855Z"
-=======
-              "Item2": "2020-04-04T08:13:04.838642Z"
->>>>>>> 475c1f9b
-            }
-          ]
-        }
-      },
-      {
-        "ServerInfo": {
-          "NetworkPath": "e-3.claudioboxx.com",
-          "ConnectionType": {
-            "Encrypted": false,
-            "Protocol": {
-              "Case": "Tcp",
-              "Fields": [
-                50003
-              ]
-            }
-          }
-        },
-        "CommunicationHistory": {
-          "Case": "Some",
-          "Fields": [
-            {
-              "Item1": {
-<<<<<<< HEAD
-                "TimeSpan": "00:00:00.5062710",
-=======
-                "TimeSpan": "00:00:00.2585454",
->>>>>>> 475c1f9b
-                "Status": {
-                  "Case": "Fault",
-                  "Fields": [
-                    {
-                      "Exception": {
-                        "TypeFullName": "GWallet.Backend.CommunicationUnsuccessfulException",
-                        "Message": "One or more errors occurred. (Connection refused)"
-                      },
-                      "LastSuccessfulCommunication": null
-                    }
-                  ]
-                }
-              },
-<<<<<<< HEAD
-              "Item2": "2020-03-25T06:43:59.392219Z"
-=======
-              "Item2": "2020-04-04T08:13:05.004664Z"
->>>>>>> 475c1f9b
-            }
-          ]
-        }
-      },
-      {
-        "ServerInfo": {
-          "NetworkPath": "e-1.claudioboxx.com",
-          "ConnectionType": {
-            "Encrypted": false,
-            "Protocol": {
-              "Case": "Tcp",
-              "Fields": [
-                50003
-              ]
-            }
-          }
-        },
-        "CommunicationHistory": {
-          "Case": "Some",
-          "Fields": [
-            {
-              "Item1": {
-<<<<<<< HEAD
-                "TimeSpan": "00:00:00.7013062",
-=======
-                "TimeSpan": "00:00:00.2667808",
->>>>>>> 475c1f9b
-                "Status": {
-                  "Case": "Fault",
-                  "Fields": [
-                    {
-                      "Exception": {
-                        "TypeFullName": "GWallet.Backend.CommunicationUnsuccessfulException",
-                        "Message": "One or more errors occurred. (Connection refused)"
-                      },
-                      "LastSuccessfulCommunication": null
-                    }
-                  ]
-                }
-              },
-<<<<<<< HEAD
-              "Item2": "2020-03-25T06:43:59.456032Z"
-=======
-              "Item2": "2020-04-04T08:13:05.154459Z"
->>>>>>> 475c1f9b
-            }
-          ]
-        }
-      },
-      {
-        "ServerInfo": {
-<<<<<<< HEAD
-          "NetworkPath": "electrumx.nmdps.net",
-=======
-          "NetworkPath": "electrum-ltc.villocq.com",
->>>>>>> 475c1f9b
-          "ConnectionType": {
-            "Encrypted": false,
-            "Protocol": {
-              "Case": "Tcp",
-              "Fields": [
-<<<<<<< HEAD
-                9433
-=======
-                60001
->>>>>>> 475c1f9b
-              ]
-            }
-          }
-        },
-        "CommunicationHistory": {
-          "Case": "Some",
-          "Fields": [
-            {
-              "Item1": {
-<<<<<<< HEAD
-                "TimeSpan": "00:00:00.9737693",
-=======
-                "TimeSpan": "00:00:00.2780841",
->>>>>>> 475c1f9b
-                "Status": {
-                  "Case": "Fault",
-                  "Fields": [
-                    {
-                      "Exception": {
-<<<<<<< HEAD
-                        "TypeFullName": "GWallet.Backend.CommunicationUnsuccessfulException",
-                        "Message": "One or more errors occurred. (Connection refused)"
-=======
-                        "TypeFullName": "GWallet.Backend.ServerRefusedException",
-                        "Message": "JsonRpcSharp faced some problem when trying communication"
->>>>>>> 475c1f9b
-                      },
-                      "LastSuccessfulCommunication": null
-                    }
-                  ]
-                }
-              },
-<<<<<<< HEAD
-              "Item2": "2020-03-25T06:44:00.375121Z"
-=======
-              "Item2": "2020-04-04T08:13:04.725228Z"
->>>>>>> 475c1f9b
-            }
-          ]
-        }
-      },
-      {
-        "ServerInfo": {
-          "NetworkPath": "node.ispol.sk",
-          "ConnectionType": {
-            "Encrypted": false,
-            "Protocol": {
-              "Case": "Tcp",
-              "Fields": [
-                50003
-              ]
-            }
-          }
-        },
-        "CommunicationHistory": {
-          "Case": "Some",
-          "Fields": [
-            {
-              "Item1": {
-<<<<<<< HEAD
-                "TimeSpan": "00:00:05.0018740",
-=======
-                "TimeSpan": "00:00:11.9903284",
->>>>>>> 475c1f9b
-                "Status": {
-                  "Case": "Fault",
-                  "Fields": [
-                    {
-                      "Exception": {
-<<<<<<< HEAD
-                        "TypeFullName": "GWallet.Backend.CommunicationUnsuccessfulException",
-                        "Message": "Socket connect timed out"
-=======
-                        "TypeFullName": "GWallet.Backend.ServerUnreachableException",
-                        "Message": "JsonRpcSharp faced some problem when trying communication"
->>>>>>> 475c1f9b
-                      },
-                      "LastSuccessfulCommunication": {
-                        "Case": "Some",
-                        "Fields": [
-<<<<<<< HEAD
-                          "2020-02-17T03:52:53.195179Z"
-                        ]
-                      }
-                    }
-                  ]
-                }
-              },
-              "Item2": "2020-03-25T06:44:04.755017Z"
-=======
-                          "2019-08-22T17:48:06.518843Z"
-                        ]
-                      }
-                    }
-                  ]
-                }
-              },
-              "Item2": "2020-04-04T08:13:06.739326Z"
->>>>>>> 475c1f9b
-            }
-          ]
-        }
-      },
-      {
-        "ServerInfo": {
-          "NetworkPath": "ltc01.knas.systems",
-          "ConnectionType": {
-            "Encrypted": false,
-            "Protocol": {
-              "Case": "Tcp",
-              "Fields": [
-                50003
-              ]
-            }
-          }
-        },
-        "CommunicationHistory": {
-          "Case": "Some",
-          "Fields": [
-            {
-              "Item1": {
-<<<<<<< HEAD
-                "TimeSpan": "00:00:05.0042407",
-=======
-                "TimeSpan": "00:00:30.0025864",
->>>>>>> 475c1f9b
-                "Status": {
-                  "Case": "Fault",
-                  "Fields": [
-                    {
-                      "Exception": {
-                        "TypeFullName": "GWallet.Backend.CommunicationUnsuccessfulException",
-                        "Message": "Socket connect timed out"
-                      },
-                      "LastSuccessfulCommunication": null
-                    }
-                  ]
-                }
-              },
-<<<<<<< HEAD
-              "Item2": "2020-03-25T06:44:04.47085Z"
-=======
-              "Item2": "2020-04-04T08:13:35.02228Z"
->>>>>>> 475c1f9b
-            }
-          ]
-        }
-      }
-    ],
-    "ETH": [
-      {
-        "ServerInfo": {
-<<<<<<< HEAD
-          "NetworkPath": "main-rpc.linkpool.io",
-=======
-          "NetworkPath": "nodes.mewapi.io/rpc/eth",
->>>>>>> 475c1f9b
+              "Item2": "2020-04-04T08:13:03.063905Z"
+            }
+          ]
+        }
+      },
+      {
+        "ServerInfo": {
+          "NetworkPath": "mainnet.infura.io/mycrypto",
           "ConnectionType": {
             "Encrypted": true,
             "Protocol": {
@@ -3654,220 +2935,12 @@
           "Fields": [
             {
               "Item1": {
-<<<<<<< HEAD
-                "TimeSpan": "00:00:01.3091802",
-=======
-                "TimeSpan": "00:00:00.9652032",
->>>>>>> 475c1f9b
-                "Status": {
-                  "Case": "Success"
-                }
-              },
-<<<<<<< HEAD
-              "Item2": "2020-03-25T06:43:58.614513Z"
-=======
-              "Item2": "2020-04-04T08:13:05.282932Z"
->>>>>>> 475c1f9b
-            }
-          ]
-        }
-      },
-      {
-        "ServerInfo": {
-<<<<<<< HEAD
-          "NetworkPath": "cloudflare-eth.com/",
-=======
-          "NetworkPath": "api.mycryptoapi.com/eth",
->>>>>>> 475c1f9b
-          "ConnectionType": {
-            "Encrypted": true,
-            "Protocol": {
-              "Case": "Http"
-            }
-          }
-        },
-        "CommunicationHistory": {
-          "Case": "Some",
-          "Fields": [
-            {
-              "Item1": {
-<<<<<<< HEAD
-                "TimeSpan": "00:00:01.4906398",
-=======
-                "TimeSpan": "00:00:01.0125746",
->>>>>>> 475c1f9b
-                "Status": {
-                  "Case": "Success"
-                }
-              },
-<<<<<<< HEAD
-              "Item2": "2020-03-25T06:43:58.754667Z"
-=======
-              "Item2": "2020-04-04T08:13:05.970716Z"
->>>>>>> 475c1f9b
-            }
-          ]
-        }
-      },
-      {
-        "ServerInfo": {
-<<<<<<< HEAD
-          "NetworkPath": "mainnet.infura.io/v3/c02fff6b5daa434d8422b8ece54c7286",
-=======
-          "NetworkPath": "main-rpc.linkpool.io",
->>>>>>> 475c1f9b
-          "ConnectionType": {
-            "Encrypted": true,
-            "Protocol": {
-              "Case": "Http"
-            }
-          }
-        },
-        "CommunicationHistory": {
-          "Case": "Some",
-          "Fields": [
-            {
-              "Item1": {
-<<<<<<< HEAD
-                "TimeSpan": "00:00:01.6823340",
-=======
-                "TimeSpan": "00:00:01.2388664",
->>>>>>> 475c1f9b
-                "Status": {
-                  "Case": "Success"
-                }
-              },
-<<<<<<< HEAD
-              "Item2": "2020-03-25T06:43:58.94564Z"
-=======
-              "Item2": "2020-04-04T08:13:04.302745Z"
->>>>>>> 475c1f9b
-            }
-          ]
-        }
-      },
-      {
-        "ServerInfo": {
-<<<<<<< HEAD
-          "NetworkPath": "api.myetherapi.com/eth",
-=======
-          "NetworkPath": "cloudflare-eth.com/",
->>>>>>> 475c1f9b
-          "ConnectionType": {
-            "Encrypted": true,
-            "Protocol": {
-              "Case": "Http"
-            }
-          }
-        },
-        "CommunicationHistory": {
-          "Case": "Some",
-          "Fields": [
-            {
-              "Item1": {
-<<<<<<< HEAD
-                "TimeSpan": "00:00:00.2991439",
-=======
-                "TimeSpan": "00:00:07.9367492",
->>>>>>> 475c1f9b
-                "Status": {
-                  "Case": "Fault",
-                  "Fields": [
-                    {
-                      "Exception": {
-                        "TypeFullName": "GWallet.Backend.ServerUnreachableException",
-                        "Message": "Could not communicate with EtherServer"
-                      },
-                      "LastSuccessfulCommunication": null
-                    }
-                  ]
-                }
-              },
-<<<<<<< HEAD
-              "Item2": "2020-03-25T06:43:58.473591Z"
-=======
-              "Item2": "2020-04-04T08:13:02.702634Z"
->>>>>>> 475c1f9b
-            }
-          ]
-        }
-      },
-      {
-        "ServerInfo": {
-<<<<<<< HEAD
-          "NetworkPath": "api.dev.blockscale.net/dev/parity",
-=======
-          "NetworkPath": "mainnet.infura.io/v3/c02fff6b5daa434d8422b8ece54c7286",
->>>>>>> 475c1f9b
-          "ConnectionType": {
-            "Encrypted": true,
-            "Protocol": {
-              "Case": "Http"
-            }
-          }
-        },
-        "CommunicationHistory": {
-          "Case": "Some",
-          "Fields": [
-            {
-              "Item1": {
-<<<<<<< HEAD
-                "TimeSpan": "00:00:00.8189440",
-=======
-                "TimeSpan": "00:00:08.3745334",
->>>>>>> 475c1f9b
-                "Status": {
-                  "Case": "Fault",
-                  "Fields": [
-                    {
-                      "Exception": {
-                        "TypeFullName": "GWallet.Backend.ServerMisconfiguredException",
-                        "Message": "Could not communicate with EtherServer"
-                      },
-                      "LastSuccessfulCommunication": null
-                    }
-                  ]
-                }
-              },
-<<<<<<< HEAD
-              "Item2": "2020-03-25T06:43:58.138061Z"
-=======
-              "Item2": "2020-04-04T08:13:03.081564Z"
->>>>>>> 475c1f9b
-            }
-          ]
-        }
-      },
-      {
-        "ServerInfo": {
-<<<<<<< HEAD
-          "NetworkPath": "mainnet.infura.io/mycrypto",
-=======
-          "NetworkPath": "api.myetherapi.com/eth",
->>>>>>> 475c1f9b
-          "ConnectionType": {
-            "Encrypted": true,
-            "Protocol": {
-              "Case": "Http"
-            }
-          }
-        },
-        "CommunicationHistory": {
-          "Case": "Some",
-          "Fields": [
-            {
-              "Item1": {
-<<<<<<< HEAD
-                "TimeSpan": "00:00:01.1325632",
-=======
-                "TimeSpan": "00:00:00.2648029",
->>>>>>> 475c1f9b
-                "Status": {
-                  "Case": "Fault",
-                  "Fields": [
-                    {
-                      "Exception": {
-<<<<<<< HEAD
+                "TimeSpan": "00:00:08.3529379",
+                "Status": {
+                  "Case": "Fault",
+                  "Fields": [
+                    {
+                      "Exception": {
                         "TypeFullName": "GWallet.Backend.ServerMisconfiguredException",
                         "Message": "Could not communicate with EtherServer"
                       },
@@ -3881,29 +2954,14 @@
                   ]
                 }
               },
-              "Item2": "2020-03-25T06:43:59.626585Z"
-=======
-                        "TypeFullName": "GWallet.Backend.ServerUnreachableException",
-                        "Message": "Could not communicate with EtherServer"
-                      },
-                      "LastSuccessfulCommunication": null
-                    }
-                  ]
-                }
-              },
-              "Item2": "2020-04-04T08:13:03.346482Z"
->>>>>>> 475c1f9b
-            }
-          ]
-        }
-      },
-      {
-        "ServerInfo": {
-<<<<<<< HEAD
-          "NetworkPath": "mainnet.infura.io/mew",
-=======
-          "NetworkPath": "api.dev.blockscale.net/dev/parity",
->>>>>>> 475c1f9b
+              "Item2": "2020-04-04T08:13:03.047437Z"
+            }
+          ]
+        }
+      },
+      {
+        "ServerInfo": {
+          "NetworkPath": "o70075sme1.execute-api.us-east-1.amazonaws.com/latest/eth",
           "ConnectionType": {
             "Encrypted": true,
             "Protocol": {
@@ -3916,271 +2974,7 @@
           "Fields": [
             {
               "Item1": {
-<<<<<<< HEAD
-                "TimeSpan": "00:00:01.1428318",
-=======
-                "TimeSpan": "00:00:00.4883926",
->>>>>>> 475c1f9b
-                "Status": {
-                  "Case": "Fault",
-                  "Fields": [
-                    {
-                      "Exception": {
-                        "TypeFullName": "GWallet.Backend.ServerMisconfiguredException",
-                        "Message": "Could not communicate with EtherServer"
-                      },
-                      "LastSuccessfulCommunication": {
-                        "Case": "Some",
-                        "Fields": [
-                          "2019-08-22T17:48:03.066654Z"
-                        ]
-                      }
-                    }
-                  ]
-                }
-              },
-<<<<<<< HEAD
-              "Item2": "2020-03-25T06:43:59.768562Z"
-=======
-              "Item2": "2020-04-04T08:13:03.852852Z"
->>>>>>> 475c1f9b
-            }
-          ]
-        }
-      },
-      {
-        "ServerInfo": {
-<<<<<<< HEAD
-          "NetworkPath": "eth-mainnet.alchemyapi.io/jsonrpc/-vPGIFwUyjlMRF9beTLXiGQUK6Nf3k8z",
-=======
-          "NetworkPath": "mainnet.infura.io/v3/2e5bd2ba038d4e3f969a56f2ead074ca",
->>>>>>> 475c1f9b
-          "ConnectionType": {
-            "Encrypted": true,
-            "Protocol": {
-              "Case": "Http"
-            }
-          }
-        },
-        "CommunicationHistory": {
-          "Case": "Some",
-          "Fields": [
-            {
-              "Item1": {
-<<<<<<< HEAD
-                "TimeSpan": "00:00:01.3948722",
-=======
-                "TimeSpan": "00:00:01.0304987",
->>>>>>> 475c1f9b
-                "Status": {
-                  "Case": "Fault",
-                  "Fields": [
-                    {
-                      "Exception": {
-                        "TypeFullName": "GWallet.Backend.ServerMisconfiguredException",
-                        "Message": "Could not communicate with EtherServer"
-                      },
-                      "LastSuccessfulCommunication": {
-                        "Case": "Some",
-                        "Fields": [
-                          "2019-08-22T17:48:03.181897Z"
-                        ]
-                      }
-                    }
-                  ]
-                }
-              },
-<<<<<<< HEAD
-              "Item2": "2020-03-25T06:44:00.160444Z"
-=======
-              "Item2": "2020-04-04T08:13:04.940818Z"
->>>>>>> 475c1f9b
-            }
-          ]
-        }
-      },
-      {
-        "ServerInfo": {
-<<<<<<< HEAD
-          "NetworkPath": "o70075sme1.execute-api.us-east-1.amazonaws.com/latest/eth",
-=======
-          "NetworkPath": "eth-mainnet.alchemyapi.io/jsonrpc/-vPGIFwUyjlMRF9beTLXiGQUK6Nf3k8z",
->>>>>>> 475c1f9b
-          "ConnectionType": {
-            "Encrypted": true,
-            "Protocol": {
-              "Case": "Http"
-            }
-          }
-        },
-        "CommunicationHistory": {
-          "Case": "Some",
-          "Fields": [
-            {
-              "Item1": {
-<<<<<<< HEAD
-                "TimeSpan": "00:00:20.0057113",
-=======
-                "TimeSpan": "00:00:01.1784055",
->>>>>>> 475c1f9b
-                "Status": {
-                  "Case": "Fault",
-                  "Fields": [
-                    {
-                      "Exception": {
-                        "TypeFullName": "GWallet.Backend.ServerTimedOutException",
-                        "Message": "Could not communicate with EtherServer"
-                      },
-                      "LastSuccessfulCommunication": {
-                        "Case": "Some",
-                        "Fields": [
-                          "2019-08-22T17:48:03.181897Z"
-                        ]
-                      }
-                    }
-                  ]
-                }
-              },
-<<<<<<< HEAD
-              "Item2": "2020-03-25T06:44:18.966722Z"
-=======
-              "Item2": "2020-04-04T08:13:03.895527Z"
->>>>>>> 475c1f9b
-            }
-          ]
-        }
-      },
-      {
-        "ServerInfo": {
-<<<<<<< HEAD
-          "NetworkPath": "mew.giveth.io",
-=======
-          "NetworkPath": "mainnet.infura.io/mew",
->>>>>>> 475c1f9b
-          "ConnectionType": {
-            "Encrypted": true,
-            "Protocol": {
-              "Case": "Http"
-            }
-          }
-        },
-        "CommunicationHistory": {
-          "Case": "Some",
-          "Fields": [
-            {
-              "Item1": {
-<<<<<<< HEAD
-                "TimeSpan": "00:00:30.0032484",
-=======
-                "TimeSpan": "00:00:08.3149736",
->>>>>>> 475c1f9b
-                "Status": {
-                  "Case": "Fault",
-                  "Fields": [
-                    {
-                      "Exception": {
-<<<<<<< HEAD
-                        "TypeFullName": "GWallet.Backend.ServerTimedOutException",
-                        "Message": "Timeout when trying to communicate with Ether server"
-=======
-                        "TypeFullName": "GWallet.Backend.ServerMisconfiguredException",
-                        "Message": "Could not communicate with EtherServer"
->>>>>>> 475c1f9b
-                      },
-                      "LastSuccessfulCommunication": {
-                        "Case": "Some",
-                        "Fields": [
-                          "2019-08-22T17:48:03.066654Z"
-                        ]
-                      }
-                    }
-                  ]
-                }
-              },
-<<<<<<< HEAD
-              "Item2": "2020-03-25T06:44:29.641622Z"
-=======
-              "Item2": "2020-04-04T08:13:03.063905Z"
->>>>>>> 475c1f9b
-            }
-          ]
-        }
-      },
-      {
-        "ServerInfo": {
-<<<<<<< HEAD
-          "NetworkPath": "www.ethereumclassic.network",
-=======
-          "NetworkPath": "mainnet.infura.io/mycrypto",
->>>>>>> 475c1f9b
-          "ConnectionType": {
-            "Encrypted": true,
-            "Protocol": {
-              "Case": "Http"
-            }
-          }
-        },
-        "CommunicationHistory": {
-          "Case": "Some",
-          "Fields": [
-            {
-              "Item1": {
-<<<<<<< HEAD
-                "TimeSpan": "00:00:00.9637619",
-=======
-                "TimeSpan": "00:00:08.3529379",
->>>>>>> 475c1f9b
-                "Status": {
-                  "Case": "Fault",
-                  "Fields": [
-                    {
-                      "Exception": {
-                        "TypeFullName": "GWallet.Backend.ServerMisconfiguredException",
-                        "Message": "Could not communicate with EtherServer"
-                      },
-                      "LastSuccessfulCommunication": {
-                        "Case": "Some",
-                        "Fields": [
-                          "2019-08-22T17:48:04.922955Z"
-                        ]
-                      }
-                    }
-                  ]
-                }
-              },
-<<<<<<< HEAD
-              "Item2": "2020-03-25T06:43:58.227224Z"
-=======
-              "Item2": "2020-04-04T08:13:03.047437Z"
->>>>>>> 475c1f9b
-            }
-          ]
-        }
-      },
-      {
-        "ServerInfo": {
-<<<<<<< HEAD
-          "NetworkPath": "ethereumclassic.network",
-=======
-          "NetworkPath": "o70075sme1.execute-api.us-east-1.amazonaws.com/latest/eth",
->>>>>>> 475c1f9b
-          "ConnectionType": {
-            "Encrypted": true,
-            "Protocol": {
-              "Case": "Http"
-            }
-          }
-        },
-        "CommunicationHistory": {
-          "Case": "Some",
-          "Fields": [
-            {
-              "Item1": {
-<<<<<<< HEAD
-                "TimeSpan": "00:00:00.9902652",
-=======
                 "TimeSpan": "00:00:20.0040254",
->>>>>>> 475c1f9b
                 "Status": {
                   "Case": "Fault",
                   "Fields": [
@@ -4194,11 +2988,7 @@
                   ]
                 }
               },
-<<<<<<< HEAD
-              "Item2": "2020-03-25T06:43:58.300428Z"
-=======
               "Item2": "2020-04-04T08:13:23.872858Z"
->>>>>>> 475c1f9b
             }
           ]
         }
@@ -4254,31 +3044,19 @@
           "Fields": [
             {
               "Item1": {
-<<<<<<< HEAD
-                "TimeSpan": "00:00:01.0355052",
-=======
                 "TimeSpan": "00:00:07.9688747",
->>>>>>> 475c1f9b
                 "Status": {
                   "Case": "Success"
                 }
               },
-<<<<<<< HEAD
-              "Item2": "2020-03-25T06:43:58.349833Z"
-=======
               "Item2": "2020-04-04T08:13:02.687916Z"
->>>>>>> 475c1f9b
-            }
-          ]
-        }
-      },
-      {
-        "ServerInfo": {
-<<<<<<< HEAD
-          "NetworkPath": "ethrpc.mewapi.io",
-=======
+            }
+          ]
+        }
+      },
+      {
+        "ServerInfo": {
           "NetworkPath": "node.classicexplorer.org/",
->>>>>>> 475c1f9b
           "ConnectionType": {
             "Encrypted": true,
             "Protocol": {
@@ -4291,11 +3069,7 @@
           "Fields": [
             {
               "Item1": {
-<<<<<<< HEAD
-                "TimeSpan": "00:00:01.4160957",
-=======
                 "TimeSpan": "00:00:00.0023840",
->>>>>>> 475c1f9b
                 "Status": {
                   "Case": "Fault",
                   "Fields": [
@@ -4309,11 +3083,7 @@
                   ]
                 }
               },
-<<<<<<< HEAD
-              "Item2": "2020-03-25T06:43:58.726241Z"
-=======
               "Item2": "2020-04-04T08:13:02.975209Z"
->>>>>>> 475c1f9b
             }
           ]
         }
@@ -4333,11 +3103,7 @@
           "Fields": [
             {
               "Item1": {
-<<<<<<< HEAD
-                "TimeSpan": "00:00:00.0025539",
-=======
                 "TimeSpan": "00:00:00.0039501",
->>>>>>> 475c1f9b
                 "Status": {
                   "Case": "Fault",
                   "Fields": [
@@ -4351,22 +3117,14 @@
                   ]
                 }
               },
-<<<<<<< HEAD
-              "Item2": "2020-03-25T06:43:58.33704Z"
-=======
               "Item2": "2020-04-04T08:13:02.994097Z"
->>>>>>> 475c1f9b
-            }
-          ]
-        }
-      },
-      {
-        "ServerInfo": {
-<<<<<<< HEAD
-          "NetworkPath": "web3.gastracker.io",
-=======
+            }
+          ]
+        }
+      },
+      {
+        "ServerInfo": {
           "NetworkPath": "etcrpc.viperid.online",
->>>>>>> 475c1f9b
           "ConnectionType": {
             "Encrypted": true,
             "Protocol": {
@@ -4379,11 +3137,7 @@
           "Fields": [
             {
               "Item1": {
-<<<<<<< HEAD
-                "TimeSpan": "00:00:00.0031534",
-=======
                 "TimeSpan": "00:00:00.0057358",
->>>>>>> 475c1f9b
                 "Status": {
                   "Case": "Fault",
                   "Fields": [
@@ -4397,18 +3151,14 @@
                   ]
                 }
               },
-<<<<<<< HEAD
-              "Item2": "2020-03-25T06:43:58.326027Z"
-=======
               "Item2": "2020-04-04T08:13:02.716968Z"
->>>>>>> 475c1f9b
-            }
-          ]
-        }
-      },
-      {
-        "ServerInfo": {
-          "NetworkPath": "node.classicexplorer.org/",
+            }
+          ]
+        }
+      },
+      {
+        "ServerInfo": {
+          "NetworkPath": "mewapi.epool.io",
           "ConnectionType": {
             "Encrypted": true,
             "Protocol": {
@@ -4421,11 +3171,7 @@
           "Fields": [
             {
               "Item1": {
-<<<<<<< HEAD
-                "TimeSpan": "00:00:00.0736816",
-=======
                 "TimeSpan": "00:00:00.2275158",
->>>>>>> 475c1f9b
                 "Status": {
                   "Case": "Fault",
                   "Fields": [
@@ -4439,9 +3185,6 @@
                   ]
                 }
               },
-<<<<<<< HEAD
-              "Item2": "2020-03-25T06:43:58.313589Z"
-=======
               "Item2": "2020-04-04T08:13:02.96122Z"
             }
           ]
@@ -4477,14 +3220,13 @@
                 }
               },
               "Item2": "2020-04-04T08:13:02.945055Z"
->>>>>>> 475c1f9b
-            }
-          ]
-        }
-      },
-      {
-        "ServerInfo": {
-          "NetworkPath": "cry.epool.io",
+            }
+          ]
+        }
+      },
+      {
+        "ServerInfo": {
+          "NetworkPath": "etc-parity.callisto.network",
           "ConnectionType": {
             "Encrypted": true,
             "Protocol": {
@@ -4497,40 +3239,28 @@
           "Fields": [
             {
               "Item1": {
-<<<<<<< HEAD
-                "TimeSpan": "00:00:00.2405085",
-=======
                 "TimeSpan": "00:00:00.8322915",
->>>>>>> 475c1f9b
-                "Status": {
-                  "Case": "Fault",
-                  "Fields": [
-                    {
-                      "Exception": {
-                        "TypeFullName": "GWallet.Backend.ServerRefusedException",
-                        "Message": "Could not communicate with EtherServer"
-                      },
-                      "LastSuccessfulCommunication": null
-                    }
-                  ]
-                }
-              },
-<<<<<<< HEAD
-              "Item2": "2020-03-25T06:43:58.62566Z"
-=======
+                "Status": {
+                  "Case": "Fault",
+                  "Fields": [
+                    {
+                      "Exception": {
+                        "TypeFullName": "GWallet.Backend.Ether.ServerChannelNegotiationException",
+                        "Message": "Could not communicate with EtherServer (CfErr: OriginSslHandshakeError)"
+                      },
+                      "LastSuccessfulCommunication": null
+                    }
+                  ]
+                }
+              },
               "Item2": "2020-04-04T08:13:03.68552Z"
->>>>>>> 475c1f9b
-            }
-          ]
-        }
-      },
-      {
-        "ServerInfo": {
-<<<<<<< HEAD
-          "NetworkPath": "mewapi.epool.io",
-=======
+            }
+          ]
+        }
+      },
+      {
+        "ServerInfo": {
           "NetworkPath": "etc-geth.0xinfra.com",
->>>>>>> 475c1f9b
           "ConnectionType": {
             "Encrypted": true,
             "Protocol": {
@@ -4543,21 +3273,13 @@
           "Fields": [
             {
               "Item1": {
-<<<<<<< HEAD
-                "TimeSpan": "00:00:00.2469607",
-=======
                 "TimeSpan": "00:00:07.9774876",
->>>>>>> 475c1f9b
-                "Status": {
-                  "Case": "Fault",
-                  "Fields": [
-                    {
-                      "Exception": {
-<<<<<<< HEAD
-                        "TypeFullName": "GWallet.Backend.ServerRefusedException",
-=======
+                "Status": {
+                  "Case": "Fault",
+                  "Fields": [
+                    {
+                      "Exception": {
                         "TypeFullName": "GWallet.Backend.Ether.ServerUnavailableException",
->>>>>>> 475c1f9b
                         "Message": "Could not communicate with EtherServer"
                       },
                       "LastSuccessfulCommunication": {
@@ -4570,22 +3292,14 @@
                   ]
                 }
               },
-<<<<<<< HEAD
-              "Item2": "2020-03-25T06:43:58.603692Z"
-=======
               "Item2": "2020-04-04T08:13:02.672021Z"
->>>>>>> 475c1f9b
-            }
-          ]
-        }
-      },
-      {
-        "ServerInfo": {
-<<<<<<< HEAD
-          "NetworkPath": "etc-geth.0xinfra.com",
-=======
+            }
+          ]
+        }
+      },
+      {
+        "ServerInfo": {
           "NetworkPath": "ethereumclassic.network",
->>>>>>> 475c1f9b
           "ConnectionType": {
             "Encrypted": true,
             "Protocol": {
@@ -4598,32 +3312,18 @@
           "Fields": [
             {
               "Item1": {
-<<<<<<< HEAD
-                "TimeSpan": "00:00:00.6183879",
-=======
                 "TimeSpan": "00:00:08.1290226",
->>>>>>> 475c1f9b
-                "Status": {
-                  "Case": "Fault",
-                  "Fields": [
-                    {
-                      "Exception": {
-                        "TypeFullName": "GWallet.Backend.Ether.ServerUnavailableException",
+                "Status": {
+                  "Case": "Fault",
+                  "Fields": [
+                    {
+                      "Exception": {
+                        "TypeFullName": "GWallet.Backend.ServerMisconfiguredException",
                         "Message": "Could not communicate with EtherServer"
                       },
                       "LastSuccessfulCommunication": {
                         "Case": "Some",
                         "Fields": [
-<<<<<<< HEAD
-                          "2019-08-22T17:48:03.6989Z"
-                        ]
-                      }
-                    }
-                  ]
-                }
-              },
-              "Item2": "2020-03-25T06:43:59.240788Z"
-=======
                           "2019-08-22T17:48:04.401747Z"
                         ]
                       }
@@ -4632,7 +3332,6 @@
                 }
               },
               "Item2": "2020-04-04T08:13:02.834513Z"
->>>>>>> 475c1f9b
             }
           ]
         }
@@ -4652,11 +3351,7 @@
           "Fields": [
             {
               "Item1": {
-<<<<<<< HEAD
-                "TimeSpan": "00:00:00.8081916",
-=======
                 "TimeSpan": "00:00:10.0439378",
->>>>>>> 475c1f9b
                 "Status": {
                   "Case": "Fault",
                   "Fields": [
@@ -4671,53 +3366,11 @@
                           "2019-08-22T17:48:03.858896Z"
                         ]
                       }
-<<<<<<< HEAD
-                    }
-                  ]
-                }
-              },
-              "Item2": "2020-03-25T06:43:59.168608Z"
-            }
-          ]
-        }
-      },
-      {
-        "ServerInfo": {
-          "NetworkPath": "etc-parity.callisto.network",
-          "ConnectionType": {
-            "Encrypted": true,
-            "Protocol": {
-              "Case": "Http"
-            }
-          }
-        },
-        "CommunicationHistory": {
-          "Case": "Some",
-          "Fields": [
-            {
-              "Item1": {
-                "TimeSpan": "00:00:01.0533670",
-                "Status": {
-                  "Case": "Fault",
-                  "Fields": [
-                    {
-                      "Exception": {
-                        "TypeFullName": "GWallet.Backend.Ether.ServerChannelNegotiationException",
-                        "Message": "Could not communicate with EtherServer (CfErr: OriginSslHandshakeError)"
-                      },
-                      "LastSuccessfulCommunication": null
-                    }
-                  ]
-                }
-              },
-              "Item2": "2020-03-25T06:43:59.692744Z"
-=======
                     }
                   ]
                 }
               },
               "Item2": "2020-04-04T08:13:04.746062Z"
->>>>>>> 475c1f9b
             }
           ]
         }
