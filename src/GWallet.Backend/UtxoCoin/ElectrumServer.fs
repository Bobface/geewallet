--- conflicted
+++ resolved
@@ -1,11 +1,8 @@
 ﻿namespace GWallet.Backend.UtxoCoin
 
 open System
-<<<<<<< HEAD
 open System.IO
 open System.Linq
-=======
->>>>>>> f6c7a6bd
 open System.Net
 
 open FSharp.Data
