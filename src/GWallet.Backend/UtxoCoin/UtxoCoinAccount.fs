--- conflicted
+++ resolved
@@ -179,26 +179,18 @@
         let amountInBtc = (Money.Satoshis amountToShowInSatoshis).ToUnit MoneyUnit.BTC
         (amountInBtc, imminentIncomingPayment)
 
-<<<<<<< HEAD
-    let private CachedBalanceMatch address currency (someRetrievedBalance: BlockchainScripthahsGetBalanceInnerResult) =
-        match Caching.Instance.TryRetrieveLastCompoundBalance address currency with
-        | None -> false
-        | Some balance ->
-            let balanceFromServers,_ = BalanceToShow someRetrievedBalance
-            balanceFromServers = balance
-=======
     let private BalanceMatchWithCacheOrInitialBalance address
                                                       currency
                                                       (someRetrievedBalance: BlockchainScripthahsGetBalanceInnerResult)
                                                           : bool =
+        let balanceFromServers,_ = BalanceToShow someRetrievedBalance
         if Caching.Instance.FirstRun then
-            BalanceToShow someRetrievedBalance = 0m
+            balanceFromServers = 0m
         else
             match Caching.Instance.TryRetrieveLastCompoundBalance address currency with
             | None -> false
             | Some balance ->
-                BalanceToShow someRetrievedBalance = balance
->>>>>>> 05433a38
+                balanceFromServers = balance
 
     let private GetBalances (account: IUtxoAccount)
                             (mode: ServerSelectionMode)
