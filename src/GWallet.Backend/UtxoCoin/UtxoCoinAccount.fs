﻿namespace GWallet.Backend.UtxoCoin

// NOTE: we can rename this file to less redundant "Account.fs" when this F# compiler bug is fixed:
// https://github.com/Microsoft/visualfsharp/issues/3231

open System
open System.Security
open System.Threading
open System.Linq

open NBitcoin
open NBitcoin.Payment

open GWallet.Backend

type internal TransactionOutpoint =
    {
        Transaction: Transaction;
        OutputIndex: int;
    }
    member self.ToCoin (): Coin =
        Coin(self.Transaction, uint32 self.OutputIndex)

type IUtxoAccount =
    inherit IAccount

    abstract member PublicKey: PubKey with get


type NormalUtxoAccount(currency: Currency, accountFile: FileRepresentation,
                       fromAccountFileToPublicAddress: FileRepresentation -> string,
                       fromAccountFileToPublicKey: FileRepresentation -> PubKey) =
    inherit GWallet.Backend.NormalAccount(currency, accountFile, fromAccountFileToPublicAddress)

    interface IUtxoAccount with
        member val PublicKey = fromAccountFileToPublicKey accountFile with get

type ReadOnlyUtxoAccount(currency: Currency, accountFile: FileRepresentation,
                         fromAccountFileToPublicAddress: FileRepresentation -> string,
                         fromAccountFileToPublicKey: FileRepresentation -> PubKey) =
    inherit GWallet.Backend.ReadOnlyAccount(currency, accountFile, fromAccountFileToPublicAddress)

    interface IUtxoAccount with
        member val PublicKey = fromAccountFileToPublicKey accountFile with get

type ArchivedUtxoAccount(currency: Currency, accountFile: FileRepresentation,
                         fromAccountFileToPublicAddress: FileRepresentation -> string,
                         fromAccountFileToPublicKey: FileRepresentation -> PubKey) =
    inherit GWallet.Backend.ArchivedAccount(currency, accountFile, fromAccountFileToPublicAddress)

    interface IUtxoAccount with
        member val PublicKey = fromAccountFileToPublicKey accountFile with get

module Account =

    let private NumberOfParallelJobsForMode mode =
        match mode with
        | ServerSelectionMode.Fast -> 8u
        | ServerSelectionMode.Analysis -> 5u

    let private FaultTolerantParallelClientDefaultSettings (mode: ServerSelectionMode)
                                                           maybeConsistencyConfig =
        let consistencyConfig =
            match maybeConsistencyConfig with
            | None -> SpecificNumberOfConsistentResponsesRequired 2u
            | Some specificConsistencyConfig -> specificConsistencyConfig

        {
            NumberOfParallelJobsAllowed = NumberOfParallelJobsForMode mode
            NumberOfRetries = Config.NUMBER_OF_RETRIES_TO_SAME_SERVERS;
            NumberOfRetriesForInconsistency = Config.NUMBER_OF_RETRIES_TO_SAME_SERVERS;
            ResultSelectionMode =
                Selective
                    {
                        ServerSelectionMode = mode
                        ConsistencyConfig = consistencyConfig
                        ReportUncancelledJobs = (not Config.NewUtxoTcpClientDisabled)
                    }
        }

    let private FaultTolerantParallelClientSettingsForBroadcast() =
        FaultTolerantParallelClientDefaultSettings ServerSelectionMode.Fast
                                                   (Some (SpecificNumberOfConsistentResponsesRequired 1u))

    let private FaultTolerantParallelClientSettingsForBalanceCheck (mode: ServerSelectionMode)
                                                                   cacheMatchFunc =
        let consistencyConfig =
            if mode = ServerSelectionMode.Fast then
                Some (OneServerConsistentWithCacheOrTwoServers cacheMatchFunc)
            else
                None
        FaultTolerantParallelClientDefaultSettings mode consistencyConfig

    let private faultTolerantElectrumClient =
        FaultTolerantParallelClient<ServerDetails,ServerDiscardedException> Caching.Instance.SaveServerLastStat

    let internal GetNetwork (currency: Currency) =
        if not (currency.IsUtxo()) then
            failwithf "Assertion failed: currency %A should be UTXO-type" currency
        match currency with
        | BTC -> Config.BitcoinNet
        | LTC -> Config.LitecoinNet
        | _ -> failwithf "Assertion failed: UTXO currency %A not supported?" currency

    // technique taken from https://electrumx.readthedocs.io/en/latest/protocol-basics.html#script-hashes
    let private GetElectrumScriptHashFromAddress (address: BitcoinAddress): string =
        let sha = NBitcoin.Crypto.Hashes.SHA256(address.ScriptPubKey.ToBytes())
        let reversedSha = sha.Reverse().ToArray()
        NBitcoin.DataEncoders.Encoders.Hex.EncodeData reversedSha

    let public GetElectrumScriptHashFromPublicAddress currency (publicAddress: string) =
        // TODO: measure how long does it take to get the script hash and if it's too long, cache it at app startup?
        BitcoinAddress.Create(publicAddress, GetNetwork currency) |> GetElectrumScriptHashFromAddress

    let internal GetPublicAddressFromPublicKey currency (publicKey: PubKey) =
        (publicKey.GetSegwitAddress (GetNetwork currency)).GetScriptAddress().ToString()

    let GetPublicAddressFromNormalAccountFile (currency: Currency) (accountFile: FileRepresentation): string =
        let pubKey = PubKey(accountFile.Name)
        GetPublicAddressFromPublicKey currency pubKey

    let GetPublicKeyFromNormalAccountFile (accountFile: FileRepresentation): PubKey =
        PubKey accountFile.Name

    let GetPublicKeyFromReadOnlyAccountFile (accountFile: FileRepresentation): PubKey =
        accountFile.Content() |> PubKey

    let GetPublicAddressFromUnencryptedPrivateKey (currency: Currency) (privateKey: string) =
        let privateKey = Key.Parse(privateKey, GetNetwork currency)
        GetPublicAddressFromPublicKey currency privateKey.PubKey

    // FIXME: seems there's some code duplication between this function and EtherServer.fs's GetServerFuncs function
    //        and room for simplification to not pass a new ad-hoc delegate?
    let GetServerFuncs<'R> (electrumClientFunc: Async<StratumClient>->Async<'R>)
                           (electrumServers: seq<ServerDetails>)
                               : seq<Server<ServerDetails,'R>> =

        let ElectrumServerToRetrievalFunc (server: ServerDetails)
                                          (electrumClientFunc: Async<StratumClient>->Async<'R>)
                                              : Async<'R> = async {
            try
                let stratumClient = ElectrumClient.StratumServer server
                return! electrumClientFunc stratumClient

            // NOTE: try to make this 'with' block be in sync with the one in EtherServer:GetWeb3Funcs()
            with
            | :? CommunicationUnsuccessfulException as ex ->
                let msg = sprintf "%s: %s" (ex.GetType().FullName) ex.Message
                return raise <| ServerDiscardedException(msg, ex)
            | ex ->
                return raise <| Exception(sprintf "Some problem when connecting to %s" server.ServerInfo.NetworkPath, ex)
        }
        let ElectrumServerToGenericServer (electrumClientFunc: Async<StratumClient>->Async<'R>)
                                          (electrumServer: ServerDetails)
                                              : Server<ServerDetails,'R> =
            { Details = electrumServer
              Retrieval = ElectrumServerToRetrievalFunc electrumServer electrumClientFunc }

        let serverFuncs =
            Seq.map (ElectrumServerToGenericServer electrumClientFunc)
                     electrumServers
        serverFuncs

    let private GetRandomizedFuncs<'R> (currency: Currency)
                                       (electrumClientFunc: Async<StratumClient>->Async<'R>)
                                              : List<Server<ServerDetails,'R>> =

        let electrumServers = ElectrumServerSeedList.Randomize currency
        GetServerFuncs electrumClientFunc electrumServers
            |> List.ofSeq

    let private BalanceToShow (balances: BlockchainScripthahsGetBalanceInnerResult) =
        let unconfirmedPlusConfirmed = balances.Unconfirmed + balances.Confirmed
        let amountToShowInSatoshis,imminentIncomingPayment =
            if unconfirmedPlusConfirmed <= balances.Confirmed then
                unconfirmedPlusConfirmed, Some false
            else
                balances.Confirmed, Some true
        let amountInBtc = (Money.Satoshis amountToShowInSatoshis).ToUnit MoneyUnit.BTC
        (amountInBtc, imminentIncomingPayment)

    let private CachedBalanceMatch address currency (someBalancesRetreived: BlockchainScripthahsGetBalanceInnerResult) =
        match Caching.Instance.TryRetreiveLastCompoundBalance address currency with
        | None -> false
        | Some balance ->
            let balanceFromServers,_ = BalanceToShow someBalancesRetreived
            balanceFromServers = balance

    let private GetBalances (account: IUtxoAccount)
                            (mode: ServerSelectionMode)
                            (cancelSourceOption: Option<CancellationTokenSource>)
                                : Async<BlockchainScripthahsGetBalanceInnerResult> =
        let scriptHashHex = GetElectrumScriptHashFromPublicAddress account.Currency account.PublicAddress

        let query =
            match cancelSourceOption with
            | None ->
                faultTolerantElectrumClient.Query
            | Some cancelSource ->
                faultTolerantElectrumClient.QueryWithCancellation cancelSource
        let balanceJob =
            query
                (FaultTolerantParallelClientSettingsForBalanceCheck
                    mode (CachedBalanceMatch account.PublicAddress account.Currency))
                (GetRandomizedFuncs account.Currency (ElectrumClient.GetBalance scriptHashHex))
        balanceJob

    let private GetBalancesFromServer (account: IUtxoAccount)
                                      (mode: ServerSelectionMode)
                                      (cancelSourceOption: Option<CancellationTokenSource>)
                                         : Async<Option<BlockchainScripthahsGetBalanceInnerResult>> =
        async {
            try
                let! balances = GetBalances account mode cancelSourceOption
                return Some balances
            with
            | ex ->
                if (FSharpUtil.FindException<ResourceUnavailabilityException> ex).IsSome then
                    return None
                else
                    return raise (FSharpUtil.ReRaise ex)
        }

<<<<<<< HEAD
    let internal GetShowableBalanceAndImminentIncomingPayment (account: IUtxoAccount)
                                                              (mode: Mode)
                                                              (cancelSourceOption: Option<CancellationTokenSource>)
                                                                  : Async<Option<decimal*Option<bool>>> =
=======
    let internal GetShowableBalance (account: IUtxoAccount)
                                    (mode: ServerSelectionMode)
                                    (cancelSourceOption: Option<CancellationTokenSource>)
                                        : Async<Option<decimal>> =
>>>>>>> d3c9485d
        async {
            let! maybeBalances = GetBalancesFromServer account mode cancelSourceOption
            match maybeBalances with
            | Some balances ->
                return Some (BalanceToShow balances)
            | None ->
                return None
        }

    let private CreateTransactionAndCoinsToBeSigned (account: IUtxoAccount)
                                                    (transactionInputs: List<TransactionInputOutpointInfo>)
                                                    (destination: string)
                                                    (amount: TransferAmount)
                                                        : TransactionBuilder =
        let coins =
            seq {
                for input in transactionInputs do
                    let txHash = uint256(input.TransactionHash)

                    let scriptPubKeyInBytes = NBitcoin.DataEncoders.Encoders.Hex.DecodeData input.DestinationInHex
                    let scriptPubKey = Script(scriptPubKeyInBytes)

                    let coin = Coin(txHash,

                                    uint32 input.OutputIndex,

                                    Money(input.ValueInSatoshis),
                                    scriptPubKey)

                    let scriptCoin = coin.ToScriptCoin(account.PublicKey.WitHash.ScriptPubKey)
                    yield scriptCoin :> ICoin
            } |> List.ofSeq

        let transactionBuilder = (GetNetwork account.Currency).CreateTransactionBuilder()
        transactionBuilder.AddCoins coins |> ignore

        let currency = account.Currency
        let destAddress = BitcoinAddress.Create(destination, GetNetwork currency)

        if amount.BalanceAtTheMomentOfSending <> amount.ValueToSend then
            let moneyAmount = Money(amount.ValueToSend, MoneyUnit.BTC)
            transactionBuilder.Send(destAddress, moneyAmount) |> ignore
            let originAddress = (account :> IAccount).PublicAddress
            let changeAddress = BitcoinAddress.Create(originAddress, GetNetwork currency)
            transactionBuilder.SetChange changeAddress |> ignore
        else
            transactionBuilder.SendAll destAddress |> ignore

        // to enable RBF, see https://bitcoin.stackexchange.com/a/61038/2751
        // FIXME: use the new API for this in NBitcoin 4.1.2.7 (see https://github.com/MetacoSA/NBitcoin/commit/67e00b00865271a029cd1e21fc2002a2d9f32fcd )
        transactionBuilder.SetLockTime (LockTime 0) |> ignore

        transactionBuilder

    type internal UnspentTransactionOutputInfo =
        {
            TransactionId: string;
            OutputIndex: int;
            Value: Int64;
        }

    let EstimateFee (account: IUtxoAccount) (amount: TransferAmount) (destination: string)
                        : Async<TransactionMetadata> = async {
        let rec addInputsUntilAmount (utxos: List<UnspentTransactionOutputInfo>)
                                      soFarInSatoshis
                                      amount
                                     (acc: List<UnspentTransactionOutputInfo>)
                                     : List<UnspentTransactionOutputInfo>*int64 =
            match utxos with
            | [] ->
                // should `raise InsufficientFunds` instead?
                failwithf "Not enough funds (needed: %s, got so far: %s)"
                          (amount.ToString()) (soFarInSatoshis.ToString())
            | utxoInfo::tail ->
                let newAcc = utxoInfo::acc

                let newSoFar = soFarInSatoshis + utxoInfo.Value
                if (newSoFar < amount) then
                    addInputsUntilAmount tail newSoFar amount newAcc
                else
                    newAcc,newSoFar

        let job = GetElectrumScriptHashFromPublicAddress account.Currency account.PublicAddress
                  |> ElectrumClient.GetUnspentTransactionOutputs
        let! utxos =
            faultTolerantElectrumClient.Query
                (FaultTolerantParallelClientDefaultSettings ServerSelectionMode.Fast None)
                (GetRandomizedFuncs account.Currency job)

        if not (utxos.Any()) then
            failwith "No UTXOs found!"
        let possibleInputs =
            seq {
                for utxo in utxos do
                    yield { TransactionId = utxo.TxHash; OutputIndex = utxo.TxPos; Value = utxo.Value }
            }

        // first ones are the smallest ones
        let inputsOrderedByAmount = possibleInputs.OrderBy(fun utxo -> utxo.Value) |> List.ofSeq

        let amountInSatoshis = Money(amount.ValueToSend, MoneyUnit.BTC).Satoshi
        let utxosToUse,totalValueOfInputs =
            addInputsUntilAmount inputsOrderedByAmount 0L amountInSatoshis List.Empty

        let asyncInputs =
            seq {
                for utxo in utxosToUse do
                    yield async {
                        let job = ElectrumClient.GetBlockchainTransaction utxo.TransactionId
                        let! transRaw =
                            faultTolerantElectrumClient.Query
                                (FaultTolerantParallelClientDefaultSettings ServerSelectionMode.Fast None)
                                (GetRandomizedFuncs account.Currency job)
                        let transaction = Transaction.Parse(transRaw, GetNetwork amount.Currency)
                        let txOut = transaction.Outputs.[utxo.OutputIndex]
                        // should suggest a ToHex() method to NBitcoin's TxOut type?
                        let valueInSatoshis = txOut.Value
                        let destination = txOut.ScriptPubKey.ToHex()
                        let ret = {
                            TransactionHash = transaction.GetHash().ToString();
                            OutputIndex = utxo.OutputIndex;
                            ValueInSatoshis = txOut.Value.Satoshi;
                            DestinationInHex = destination;
                        }
                        return ret
                    }
            }
        let! inputs = Async.Parallel asyncInputs

        let transactionDraftInputs = inputs |> List.ofArray

        let averageFee (feesFromDifferentServers: List<decimal>): decimal =
            let avg = feesFromDifferentServers.Sum() / decimal feesFromDifferentServers.Length
            avg

        let minResponsesRequired = 3u

        //querying for 1 will always return -1 surprisingly...
        let estimateFeeJob = ElectrumClient.EstimateFee 2

        let! btcPerKiloByteForFastTrans =
            faultTolerantElectrumClient.Query
                (FaultTolerantParallelClientDefaultSettings
                    ServerSelectionMode.Fast
                    (Some (AverageBetweenResponses (minResponsesRequired, averageFee))))

                (GetRandomizedFuncs account.Currency estimateFeeJob)

        let feeRate =
            try
                Money(btcPerKiloByteForFastTrans, MoneyUnit.BTC) |> FeeRate
            with
            | ex ->
                // we need more info in case this bug shows again: https://gitlab.com/knocte/geewallet/issues/43
                raise <| Exception(sprintf "Could not create fee rate from %s btc per KB"
                                           (btcPerKiloByteForFastTrans.ToString()), ex)

        let transactionBuilder = CreateTransactionAndCoinsToBeSigned account
                                                                     transactionDraftInputs
                                                                     destination
                                                                     amount
        let estimatedMinerFee = transactionBuilder.EstimateFees feeRate

        let estimatedMinerFeeInSatoshis = estimatedMinerFee.Satoshi
        let minerFee = MinerFee(estimatedMinerFeeInSatoshis, DateTime.UtcNow, account.Currency)

        return { Inputs = transactionDraftInputs; Fee = minerFee }
    }

    let private SignTransactionWithPrivateKey (account: IUtxoAccount)
                                              (txMetadata: TransactionMetadata)
                                              (destination: string)
                                              (amount: TransferAmount)
                                              (privateKey: Key) =

        let btcMinerFee = txMetadata.Fee
        let amountInSatoshis = Money(amount.ValueToSend, MoneyUnit.BTC).Satoshi

        let finalTransactionBuilder = CreateTransactionAndCoinsToBeSigned account txMetadata.Inputs destination amount

        finalTransactionBuilder.AddKeys privateKey |> ignore
        finalTransactionBuilder.SendFees (Money.Satoshis(btcMinerFee.EstimatedFeeInSatoshis)) |> ignore

        let finalTransaction = finalTransactionBuilder.BuildTransaction true
        let transCheckResultAfterSigning = finalTransaction.Check()
        if (transCheckResultAfterSigning <> TransactionCheckResult.Success) then
            failwithf "Transaction check failed after signing with %A" transCheckResultAfterSigning

        if not (finalTransactionBuilder.Verify finalTransaction) then
            failwith "Something went wrong when verifying transaction"
        finalTransaction

    let internal GetPrivateKey (account: NormalAccount) password =
        let encryptedPrivateKey = account.GetEncryptedPrivateKey()
        let encryptedSecret = BitcoinEncryptedSecretNoEC(encryptedPrivateKey, GetNetwork (account:>IAccount).Currency)
        try
            encryptedSecret.GetKey(password)
        with
        | :? SecurityException ->
            raise (InvalidPassword)

    let SignTransaction (account: NormalUtxoAccount)
                        (txMetadata: TransactionMetadata)
                        (destination: string)
                        (amount: TransferAmount)
                        (password: string) =

        let privateKey = GetPrivateKey account password

        let signedTransaction = SignTransactionWithPrivateKey
                                    account
                                    txMetadata
                                    destination
                                    amount
                                    privateKey
        let rawTransaction = signedTransaction.ToHex()
        rawTransaction

    let private BroadcastRawTransaction currency (rawTx: string): Async<string> =
        let job = ElectrumClient.BroadcastTransaction rawTx
        let newTxIdJob =
            faultTolerantElectrumClient.Query
                (FaultTolerantParallelClientSettingsForBroadcast ())
                (GetRandomizedFuncs currency job)
        newTxIdJob

    let BroadcastTransaction currency (transaction: SignedTransaction<_>) =
        // FIXME: stop embedding TransactionInfo element in SignedTransaction<BTC>
        // and show the info from the RawTx, using NBitcoin to extract it
        BroadcastRawTransaction currency transaction.RawTransaction

    let SendPayment (account: NormalUtxoAccount)
                    (txMetadata: TransactionMetadata)
                    (destination: string)
                    (amount: TransferAmount)
                    (password: string)
                    =
        let baseAccount = account :> IAccount
        if (baseAccount.PublicAddress.Equals(destination, StringComparison.InvariantCultureIgnoreCase)) then
            raise DestinationEqualToOrigin

        let finalTransaction = SignTransaction account txMetadata destination amount password
        BroadcastRawTransaction baseAccount.Currency finalTransaction

    // TODO: maybe move this func to Backend.Account module, or simply inline it (simple enough)
    let public ExportUnsignedTransactionToJson trans =
        Marshalling.Serialize trans

    let SaveUnsignedTransaction (transProposal: UnsignedTransactionProposal)
                                (txMetadata: TransactionMetadata)
                                (readOnlyAccounts: seq<ReadOnlyAccount>)
                                    : string =

        let unsignedTransaction =
            {
                Proposal = transProposal;
                Cache = Caching.Instance.GetLastCachedData().ToDietCache readOnlyAccounts;
                Metadata = txMetadata;
            }
        ExportUnsignedTransactionToJson unsignedTransaction

    let SweepArchivedFunds (account: ArchivedUtxoAccount)
                           (balance: decimal)
                           (destination: IAccount)
                           (txMetadata: TransactionMetadata) =
        let currency = (account:>IAccount).Currency
        let network = GetNetwork currency
        let amount = TransferAmount(balance, balance, currency)
        let privateKey = Key.Parse(account.GetUnencryptedPrivateKey(), network)
        let signedTrans = SignTransactionWithPrivateKey
                              account txMetadata destination.PublicAddress amount privateKey
        BroadcastRawTransaction currency (signedTrans.ToHex())

    let Create currency (password: string) (seed: array<byte>): Async<FileRepresentation> =
        async {
            let privKey = Key seed
            let network = GetNetwork currency
            let secret = privKey.GetBitcoinSecret network
            let encryptedSecret = secret.PrivateKey.GetEncryptedBitcoinSecret(password, network)
            let encryptedPrivateKey = encryptedSecret.ToWif()
            let publicKey = secret.PubKey.ToString()
            return {
                Name = publicKey
                Content = fun _ -> encryptedPrivateKey
            }
        }

    let ParseAddressOrUrl (addressOrUrl: string) =
        if String.IsNullOrEmpty addressOrUrl then
            invalidArg "addressOrUrl" "address or URL should not be null or empty"

        if (addressOrUrl.StartsWith "litecoin:") then
            // FIXME: BitcoinUriBuilder class of NBitcoin doesn't support "litecoin:" scheme yet..., fix bug upstream
            failwith "URI scheme 'litecoin:' not supported yet"

        if not (addressOrUrl.StartsWith "bitcoin:") then
            addressOrUrl,None
        else
            let uriBuilder = BitcoinUrlBuilder addressOrUrl
            if null <> uriBuilder.UnknowParameters && uriBuilder.UnknowParameters.Any() then
                failwithf "Unknown parameters found in URI %s: %s"
                          addressOrUrl (String.Join(",", uriBuilder.UnknowParameters.Keys))

            if null = uriBuilder.Address then
                failwithf "Address started with 'bitcoin:' but an address could not be extracted: %s" addressOrUrl

            let address = uriBuilder.Address.ToString()
            if (uriBuilder.Amount <> null) then
                address,Some uriBuilder.Amount
            else
                address,None

    let ValidateAddress (currency: Currency) (address: string) =
        if String.IsNullOrEmpty address then
            raise <| ArgumentNullException "address"

        let BITCOIN_ADDRESS_BECH32_PREFIX = "bc1"

        let utxoCoinValidAddressPrefixes =
            match currency with
            | BTC ->
                let BITCOIN_ADDRESS_PUBKEYHASH_PREFIX = "1"
                let BITCOIN_ADDRESS_SCRIPTHASH_PREFIX = "3"
                [
                    BITCOIN_ADDRESS_PUBKEYHASH_PREFIX
                    BITCOIN_ADDRESS_SCRIPTHASH_PREFIX
                    BITCOIN_ADDRESS_BECH32_PREFIX
                ]
            | LTC ->
                let LITECOIN_ADDRESS_PUBKEYHASH_PREFIX = "L"
                let LITECOIN_ADDRESS_SCRIPTHASH_PREFIX = "M"
                [ LITECOIN_ADDRESS_PUBKEYHASH_PREFIX; LITECOIN_ADDRESS_SCRIPTHASH_PREFIX ]
            | _ -> failwithf "Unknown UTXO currency %A" currency

        if not (utxoCoinValidAddressPrefixes.Any(fun prefix -> address.StartsWith prefix)) then
            raise (AddressMissingProperPrefix(utxoCoinValidAddressPrefixes))

        let minLength,lenghtInBetweenAllowed,maxLength =
            if currency = Currency.BTC && (address.StartsWith BITCOIN_ADDRESS_BECH32_PREFIX) then
                // taken from https://github.com/bitcoin/bips/blob/master/bip-0173.mediawiki
                // (FIXME: this is only valid for the first version of segwit, fix it!)
                42,false,62
            else
                27,true,34
        let limits = [ minLength; maxLength ]
        if address.Length > maxLength then
            raise <| AddressWithInvalidLength limits
        if address.Length < minLength then
            raise <| AddressWithInvalidLength limits
        if not lenghtInBetweenAllowed && (address.Length <> minLength && address.Length <> maxLength) then
            raise <| AddressWithInvalidLength limits

        let network = GetNetwork currency
        try
            BitcoinAddress.Create(address, network) |> ignore
        with
        // TODO: propose to NBitcoin upstream to generate an NBitcoin exception instead
        | :? FormatException ->
            raise (AddressWithInvalidChecksum None)<|MERGE_RESOLUTION|>--- conflicted
+++ resolved
@@ -221,17 +221,10 @@
                     return raise (FSharpUtil.ReRaise ex)
         }
 
-<<<<<<< HEAD
     let internal GetShowableBalanceAndImminentIncomingPayment (account: IUtxoAccount)
-                                                              (mode: Mode)
+                                                              (mode: ServerSelectionMode)
                                                               (cancelSourceOption: Option<CancellationTokenSource>)
                                                                   : Async<Option<decimal*Option<bool>>> =
-=======
-    let internal GetShowableBalance (account: IUtxoAccount)
-                                    (mode: ServerSelectionMode)
-                                    (cancelSourceOption: Option<CancellationTokenSource>)
-                                        : Async<Option<decimal>> =
->>>>>>> d3c9485d
         async {
             let! maybeBalances = GetBalancesFromServer account mode cancelSourceOption
             match maybeBalances with
