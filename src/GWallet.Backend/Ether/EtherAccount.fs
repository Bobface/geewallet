﻿namespace GWallet.Backend.Ether

// NOTE: we can rename this file to less redundant "Account.fs" when this F# compiler bug is fixed:
// https://github.com/Microsoft/visualfsharp/issues/3231

open System
open System.Numerics
open System.Threading
open System.Threading.Tasks

open Nethereum.Signer
open Nethereum.KeyStore
open Nethereum.Util
open Nethereum.KeyStore.Crypto

open GWallet.Backend

module internal Account =

    let private addressUtil = AddressUtil()
    let private signer = TransactionSigner()

    let private KeyStoreService = KeyStoreService()

    let GetPublicAddressFromUnencryptedPrivateKey (privateKey: string) =
        EthECKey(privateKey).GetPublicAddress()

    let GetPublicAddressFromNormalAccountFile (accountFile: FileRepresentation): string =
        let encryptedPrivateKey = accountFile.Content()
        let rawPublicAddress = KeyStoreService.GetAddressFromKeyStore encryptedPrivateKey
        let publicAddress =
            if (rawPublicAddress.StartsWith("0x")) then
                rawPublicAddress
            else
                "0x" + rawPublicAddress
        publicAddress

    let private GetBalance (account: IAccount)
                           (mode: ServerSelectionMode)
                           (balType: BalanceType)
                           (cancelSourceOption: Option<CustomCancelSource>)
                               = async {
        let! balance =
            if (account.Currency.IsEther()) then
                Server.GetEtherBalance account.Currency account.PublicAddress balType mode cancelSourceOption
            elif (account.Currency.IsEthToken()) then
                Server.GetTokenBalance account.Currency account.PublicAddress balType mode cancelSourceOption
            else
                failwithf "Assertion failed: currency %A should be Ether or Ether token" account.Currency
        return balance
    }

    let private GetBalanceFromServer (account: IAccount)
                                     (balType: BalanceType)
                                     (mode: ServerSelectionMode)
                                     (cancelSourceOption: Option<CustomCancelSource>)
                                         : Async<Option<decimal>> =
        async {
            try
                let! balance = GetBalance account mode balType cancelSourceOption
                return Some balance
            with
            | ex when (FSharpUtil.FindException<ResourceUnavailabilityException> ex).IsSome ->
                return None
        }

<<<<<<< HEAD
    let internal GetShowableBalanceAndImminentIncomingPayment (account: IAccount)
                                                              (mode: ServerSelectionMode)
                                                              (cancelSourceOption: Option<CancellationTokenSource>)
                                                                  : Async<Option<decimal*Option<bool>>> =
=======
    let internal GetShowableBalance (account: IAccount)
                                    (mode: ServerSelectionMode)
                                    (cancelSourceOption: Option<CustomCancelSource>)
                                        : Async<Option<decimal>> =
>>>>>>> b1b4088b
        let getBalanceWithoutCaching(maybeUnconfirmedBalanceTaskAlreadyStarted: Option<Task<Option<decimal>>>)
                : Async<Option<decimal*Option<bool>>> =
            async {
                let! confirmed = GetBalanceFromServer account BalanceType.Confirmed mode cancelSourceOption
                if mode = ServerSelectionMode.Fast then
                    match confirmed with
                    | None ->
                        return None
                    | Some confirmedAmount ->
                        return Some(confirmedAmount, None)
                else
                    let! unconfirmed =
                        match maybeUnconfirmedBalanceTaskAlreadyStarted with
                        | None ->
                            GetBalanceFromServer account BalanceType.Confirmed mode cancelSourceOption
                        | Some unconfirmedBalanceTask ->
                            Async.AwaitTask unconfirmedBalanceTask

                    match unconfirmed,confirmed with
                    | Some unconfirmedAmount,Some confirmedAmount ->
                        if (unconfirmedAmount < confirmedAmount) then
                            return Some(unconfirmedAmount, Some false)
                        else
                            return Some(confirmedAmount, Some true)
                    | _ ->
                        match confirmed with
                        | None -> return None
                        | Some confirmedAmount -> return Some(confirmedAmount, Some false)
            }

        async {
            if Caching.Instance.FirstRun then
                return! getBalanceWithoutCaching None
            else
                let unconfirmedJob = GetBalanceFromServer account BalanceType.Confirmed mode cancelSourceOption
                let! cancellationToken = Async.CancellationToken
                let unconfirmedTask = Async.StartAsTask(unconfirmedJob, ?cancellationToken = Some cancellationToken)
                let maybeCachedBalance = Caching.Instance.RetrieveLastCompoundBalance account.PublicAddress account.Currency
                match maybeCachedBalance with
                | NotAvailable ->
                    return! getBalanceWithoutCaching(Some unconfirmedTask)
                | Cached(cachedBalance,_) ->
                    let! unconfirmed = Async.AwaitTask unconfirmedTask
                    match unconfirmed with
                    | Some unconfirmedAmount ->
                        if unconfirmedAmount <= cachedBalance then
                            return Some(unconfirmedAmount, Some false)
                        else
                            return! getBalanceWithoutCaching(Some unconfirmedTask)
                    | None ->
                        return! getBalanceWithoutCaching(Some unconfirmedTask)
        }

    let ValidateAddress (currency: Currency) (address: string) = async {
        if String.IsNullOrEmpty address then
            raise <| ArgumentNullException "address"

        let ETHEREUM_ADDRESSES_LENGTH = 42
        let ETHEREUM_ADDRESS_PREFIX = "0x"

        if not (address.StartsWith(ETHEREUM_ADDRESS_PREFIX)) then
            raise (AddressMissingProperPrefix([ETHEREUM_ADDRESS_PREFIX]))

        if (address.Length <> ETHEREUM_ADDRESSES_LENGTH) then
            raise <| AddressWithInvalidLength [ ETHEREUM_ADDRESSES_LENGTH ]

        do! Ether.Server.CheckIfAddressIsAValidPaymentDestination currency address

        if (not (addressUtil.IsChecksumAddress(address))) then
            let validCheckSumAddress = addressUtil.ConvertToChecksumAddress(address)
            raise (AddressWithInvalidChecksum(Some validCheckSumAddress))
    }

    let private GetTransactionCount (currency: Currency) (publicAddress: string): Async<int64> = async {
        let! result = Ether.Server.GetTransactionCount currency publicAddress
        let value = result.Value
        if (value > BigInteger(Int64.MaxValue)) then
            failwithf "Serialization doesn't support such a big integer (%s) for the nonce, please report this issue."
                      (result.ToString())
        let int64result:Int64 = BigInteger.op_Explicit value
        return int64result
    }

    let private GetGasPrice currency: Async<int64> = async {
        let! gasPrice = Ether.Server.GetGasPrice currency
        if (gasPrice.Value > BigInteger(Int64.MaxValue)) then
            failwithf "Serialization doesn't support such a big integer (%s) for the gas, please report this issue."
                      (gasPrice.Value.ToString())
        let gasPrice64: Int64 = BigInteger.op_Explicit gasPrice.Value
        return gasPrice64
    }

    let private GAS_COST_FOR_A_NORMAL_ETHER_TRANSACTION:int64 = 21000L

    let EstimateEtherTransferFee (account: IAccount) (amount: TransferAmount): Async<TransactionMetadata> = async {
        let! gasPrice64 = GetGasPrice account.Currency
        let ethMinerFee = MinerFee(GAS_COST_FOR_A_NORMAL_ETHER_TRANSACTION, gasPrice64, DateTime.UtcNow, account.Currency)
        let! txCount = GetTransactionCount account.Currency account.PublicAddress

        let feeValue = ethMinerFee.CalculateAbsoluteValue()
        if (amount.ValueToSend <> amount.BalanceAtTheMomentOfSending &&
            feeValue > (amount.BalanceAtTheMomentOfSending - amount.ValueToSend)) then
            raise (InsufficientBalanceForFee feeValue)

        return { Ether.Fee = ethMinerFee; Ether.TransactionCount = txCount }
    }

    // FIXME: this should raise InsufficientBalanceForFee
    let EstimateTokenTransferFee (account: IAccount) amount destination: Async<TransactionMetadata> = async {
        let! gasPrice64 = GetGasPrice account.Currency

        let baseCurrency =
            match account.Currency with
            | DAI -> ETH
            | _ -> failwithf "Unknown token %A" account.Currency

        let! tokenTransferFee = Ether.Server.EstimateTokenTransferFee baseCurrency account amount destination
        if (tokenTransferFee.Value > BigInteger(Int64.MaxValue)) then
            failwithf "Serialization doesn't support such a big integer (%s) for the gas cost of the token transfer, please report this issue."
                      (tokenTransferFee.Value.ToString())
        let gasCost64: Int64 = BigInteger.op_Explicit tokenTransferFee.Value

        let ethMinerFee = MinerFee(gasCost64, gasPrice64, DateTime.UtcNow, baseCurrency)
        let! txCount = GetTransactionCount account.Currency account.PublicAddress
        return { Ether.Fee = ethMinerFee; Ether.TransactionCount = txCount }
    }

    let EstimateFee (account: IAccount) (amount: TransferAmount) destination: Async<TransactionMetadata> = async {
        if account.Currency.IsEther() then
            return! EstimateEtherTransferFee account amount
        elif account.Currency.IsEthToken() then
            return! EstimateTokenTransferFee account amount.ValueToSend destination
        else
            return failwithf "Assertion failed: currency %A should be Ether or Ether token" account.Currency
    }

    let private BroadcastRawTransaction (currency: Currency) trans =
        Ether.Server.BroadcastTransaction currency ("0x" + trans)

    let BroadcastTransaction (trans: SignedTransaction<_>) =
        BroadcastRawTransaction
            trans.TransactionInfo.Proposal.Amount.Currency
            trans.RawTransaction

    let internal GetPrivateKey (account: NormalAccount) password =
        let encryptedPrivateKey = account.GetEncryptedPrivateKey()
        let privKeyInBytes =
            try
                KeyStoreService.DecryptKeyStoreFromJson(password, encryptedPrivateKey)
            with
            | :? DecryptionException ->
                raise (InvalidPassword)

        EthECKey(privKeyInBytes, true)

    let private GetNetwork (currency: Currency) =
        if not (currency.IsEtherBased()) then
            failwithf "Assertion failed: currency %A should be Ether-type" currency
        if currency.IsEthToken() || currency = ETH then
            Config.EthNet
        elif currency = ETC then
            Config.EtcNet
        else
            failwithf "Assertion failed: Ether currency %A not supported?" currency

    let private SignEtherTransaction (chain: Chain)
                                     (txMetadata: TransactionMetadata)
                                     (destination: string)
                                     (amount: TransferAmount)
                                     (privateKey: EthECKey) =

        if (GetNetwork txMetadata.Fee.Currency <> chain) then
            invalidArg "chain" (sprintf "Assertion failed: fee currency (%A) chain doesn't match with passed chain (%A)"
                                        txMetadata.Fee.Currency chain)

        let amountToSendConsideringMinerFee =
            if (amount.ValueToSend = amount.BalanceAtTheMomentOfSending) then
                amount.ValueToSend - (txMetadata :> IBlockchainFeeInfo).FeeValue
            else
                amount.ValueToSend
        let amountInWei = UnitConversion.Convert.ToWei(amountToSendConsideringMinerFee,
                                                       UnitConversion.EthUnit.Ether)

        let privKeyInBytes = privateKey.GetPrivateKeyAsBytes()
        let trans = signer.SignTransaction(
                        privKeyInBytes,
                        chain,
                        destination,
                        amountInWei,
                        BigInteger(txMetadata.TransactionCount),

                        // we use the SignTransaction() overload that has these 2 arguments because if we don't, we depend on
                        // how well the defaults are of Geth node we're connected to, e.g. with the myEtherWallet server I
                        // was trying to spend 0.002ETH from an account that had 0.01ETH and it was always failing with the
                        // "Insufficient Funds" error saying it needed 212,000,000,000,000,000 wei (0.212 ETH)...
                        BigInteger(txMetadata.Fee.GasPriceInWei),
                        BigInteger(txMetadata.Fee.GasLimit))
        trans

    let private SignEtherTokenTransaction (chain: Chain)
                                          (txMetadata: TransactionMetadata)
                                          (origin: string)
                                          (destination: string)
                                          (amount: TransferAmount)
                                          (privateKey: EthECKey) =

        let privKeyInBytes = privateKey.GetPrivateKeyAsBytes()

        let amountInWei = UnitConversion.Convert.ToWei(amount.ValueToSend, UnitConversion.EthUnit.Ether)
        let gasLimit = BigInteger(txMetadata.Fee.GasLimit)
        let data = TokenManager.OfflineDaiContract.ComposeInputDataForTransferTransaction(origin,
                                                                                          destination,
                                                                                          amountInWei,
                                                                                          gasLimit)

        let etherValue = BigInteger(0)
        let nonce = BigInteger(txMetadata.TransactionCount)
        let gasPrice = BigInteger(txMetadata.Fee.GasPriceInWei)

        signer.SignTransaction (privKeyInBytes,
                                chain,
                                TokenManager.DAI_CONTRACT_ADDRESS,
                                etherValue,
                                nonce,
                                gasPrice,
                                gasLimit,
                                data)

    let private SignTransactionWithPrivateKey (account: IAccount)
                                              (txMetadata: TransactionMetadata)
                                              (destination: string)
                                              (amount: TransferAmount)
                                              (privateKey: EthECKey) =

        let chain = GetNetwork account.Currency

        let trans =
            if account.Currency.IsEthToken() then
                SignEtherTokenTransaction chain txMetadata account.PublicAddress destination amount privateKey
            elif account.Currency.IsEtherBased() then
                if (txMetadata.Fee.Currency <> account.Currency) then
                    failwithf "Assertion failed: fee currency (%A) doesn't match with passed chain (%A)"
                              txMetadata.Fee.Currency account.Currency
                SignEtherTransaction chain txMetadata destination amount privateKey
            else
                failwithf "Assertion failed: Ether currency %A not supported?" account.Currency

        if not (signer.VerifyTransaction(trans, chain)) then
            failwith "Transaction could not be verified?"
        trans

    let SignTransaction (account: NormalAccount)
                        (txMetadata: TransactionMetadata)
                        (destination: string)
                        (amount: TransferAmount)
                        (password: string) =

        let privateKey = GetPrivateKey account password
        SignTransactionWithPrivateKey account txMetadata destination amount privateKey

    let CheckValidPassword (account: NormalAccount) (password: string) =
        GetPrivateKey account password |> ignore

    let SweepArchivedFunds (account: ArchivedAccount)
                           (balance: decimal)
                           (destination: IAccount)
                           (txMetadata: TransactionMetadata) =
        let accountFrom = (account:>IAccount)
        let amount = TransferAmount(balance, balance, accountFrom.Currency)
        let ecPrivKey = EthECKey(account.GetUnencryptedPrivateKey())
        let signedTrans = SignTransactionWithPrivateKey
                              account txMetadata destination.PublicAddress amount ecPrivKey
        BroadcastRawTransaction accountFrom.Currency signedTrans

    let SendPayment (account: NormalAccount)
                    (txMetadata: TransactionMetadata)
                    (destination: string)
                    (amount: TransferAmount)
                    (password: string) =
        let baseAccount = account :> IAccount
        if (baseAccount.PublicAddress.Equals(destination, StringComparison.InvariantCultureIgnoreCase)) then
            raise DestinationEqualToOrigin

        let currency = baseAccount.Currency

        let trans = SignTransaction account txMetadata destination amount password

        BroadcastRawTransaction currency trans

    let private CreateInternal (password: string) (seed: array<byte>): FileRepresentation =
        let privateKey = EthECKey(seed, true)
        let publicAddress = privateKey.GetPublicAddress()
        if not (addressUtil.IsChecksumAddress(publicAddress)) then
            failwith ("Nethereum's GetPublicAddress gave a non-checksum address: " + publicAddress)

        let accountSerializedJson =
            KeyStoreService.EncryptAndGenerateDefaultKeyStoreAsJson(password,
                                                                    seed,
                                                                    publicAddress)
        let fileNameForAccount = KeyStoreService.GenerateUTCFileName(publicAddress)

        {
            Name = fileNameForAccount
            Content = fun _ -> accountSerializedJson
        }

    let Create (password: string) (seed: array<byte>): Async<FileRepresentation> =
        async {
            return CreateInternal password seed
        }

    let public ExportUnsignedTransactionToJson trans =
        Marshalling.Serialize trans

    let SaveUnsignedTransaction (transProposal: UnsignedTransactionProposal)
                                (txMetadata: TransactionMetadata)
                                (readOnlyAccounts: seq<ReadOnlyAccount>)
                                    : string =

        let unsignedTransaction =
            {
                Proposal = transProposal;
                Cache = Caching.Instance.GetLastCachedData().ToDietCache readOnlyAccounts;
                Metadata = txMetadata;
            }
        ExportUnsignedTransactionToJson unsignedTransaction
<|MERGE_RESOLUTION|>--- conflicted
+++ resolved
@@ -64,17 +64,10 @@
                 return None
         }
 
-<<<<<<< HEAD
     let internal GetShowableBalanceAndImminentIncomingPayment (account: IAccount)
                                                               (mode: ServerSelectionMode)
-                                                              (cancelSourceOption: Option<CancellationTokenSource>)
+                                                              (cancelSourceOption: Option<CustomCancelSource>)
                                                                   : Async<Option<decimal*Option<bool>>> =
-=======
-    let internal GetShowableBalance (account: IAccount)
-                                    (mode: ServerSelectionMode)
-                                    (cancelSourceOption: Option<CustomCancelSource>)
-                                        : Async<Option<decimal>> =
->>>>>>> b1b4088b
         let getBalanceWithoutCaching(maybeUnconfirmedBalanceTaskAlreadyStarted: Option<Task<Option<decimal>>>)
                 : Async<Option<decimal*Option<bool>>> =
             async {
