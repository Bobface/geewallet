--- conflicted
+++ resolved
@@ -28,12 +28,8 @@
         OutgoingTransactions: Map<Currency,Map<PublicAddress,Map<string,CachedValue<decimal>>>>;
         ServerRanking: Map<ServerIdentifier,HistoryInfo*DateTime>
     }
-<<<<<<< HEAD
-    static member Empty = { UsdPrice = Map.empty; Balances = Map.empty; OutgoingTransactions = Map.empty; }
-=======
     static member Empty =
         { UsdPrice = Map.empty; Balances = Map.empty; OutgoingTransactions = Map.empty; ServerRanking = Map.empty }
->>>>>>> 8415a5ad
 
     static member FromDietCache (dietCache: DietCache): CachedNetworkData =
         let now = DateTime.Now
