﻿namespace GWallet.Backend

open System
open System.IO
open System.Linq

type CachedValue<'T> = ('T*DateTime)
type NotFresh<'T> =
    NotAvailable | Cached of CachedValue<'T>
type MaybeCached<'T> =
    NotFresh of NotFresh<'T> | Fresh of 'T

type PublicAddress = string
type private DietCurrency = string

type DietCache =
    {
        UsdPrice: Map<DietCurrency,decimal>;
        Addresses: Map<PublicAddress,List<DietCurrency>>;
        Balances: Map<DietCurrency,decimal>;
    }

type CachedNetworkData =
    {
        UsdPrice: Map<Currency,CachedValue<decimal>>;
        Balances: Map<Currency,Map<PublicAddress,CachedValue<decimal>>>;
        OutgoingTransactions: Map<Currency,Map<PublicAddress,Map<string,CachedValue<decimal>>>>;
    }
    static member Empty = { UsdPrice = Map.empty; Balances = Map.empty; OutgoingTransactions = Map.empty; }

    static member FromDietCache (dietCache: DietCache): CachedNetworkData =
        let now = DateTime.Now
        let fiatPrices =
            [ for KeyValue(currencyString, price) in dietCache.UsdPrice -> (Currency.Parse currencyString,(price,now)) ]
                |> Map.ofSeq
        let balances =
            seq {
                for KeyValue(address,currencies) in dietCache.Addresses do
                    for currencyStr in currencies do
                        match dietCache.Balances.TryFind currencyStr with
                        | None -> ()
                        | Some balance ->
                            yield (Currency.Parse currencyStr),Map.empty.Add(address,(balance,now))
            } |> Map.ofSeq
        { UsdPrice = fiatPrices; Balances = balances; OutgoingTransactions = Map.empty }

    member this.ToDietCache(readOnlyAccounts: seq<ReadOnlyAccount>) =
        let rec extractAddressesFromAccounts (acc: Map<PublicAddress,List<DietCurrency>>) (accounts: List<IAccount>)
            : Map<PublicAddress,List<DietCurrency>> =
                match accounts with
                | [] -> acc
                | head::tail ->
                    let existingCurrenciesForHeadAddress =
                        match acc.TryFind head.PublicAddress with
                        | None -> List.Empty
                        | Some currencies -> currencies
                    let newAcc = acc.Add(head.PublicAddress, head.Currency.ToString()::existingCurrenciesForHeadAddress)
                    extractAddressesFromAccounts newAcc tail
        let fiatPrices =
            [ for (KeyValue(currency, (price,_))) in this.UsdPrice -> currency.ToString(),price ]
                |> Map.ofSeq
        let addresses = extractAddressesFromAccounts
                            Map.empty (List.ofSeq readOnlyAccounts |> List.map (fun acc -> acc:>IAccount))
        let balances =
            seq {
                for (KeyValue(currency, currencyBalances)) in this.Balances do
                    for (KeyValue(address, (balance,_))) in currencyBalances do
                        if readOnlyAccounts.Any(fun account -> (account:>IAccount).PublicAddress = address) then
                            yield (currency.ToString(),balance)
            } |> Map.ofSeq
        { UsdPrice = fiatPrices; Addresses = addresses; Balances = balances; }

module Caching =

    let private GetCacheDir() =
        let configPath = Config.GetConfigDirForThisProgram().FullName
        let configDir = DirectoryInfo(Path.Combine(configPath, "cache"))
        if not configDir.Exists then
            configDir.Create()
        configDir

    let private defaultCacheFile = FileInfo(Path.Combine(GetCacheDir().FullName, "last.json"))

    let public ImportFromJson (cacheData: string): CachedNetworkData =
        Marshalling.Deserialize cacheData

    let droppedCachedMsgWarning = "Warning: cleaning incompatible cache data found from different GWallet version"
    let private LoadFromDiskInternal (file: FileInfo): Option<CachedNetworkData> =
        try
            let json = File.ReadAllText file.FullName
            if String.IsNullOrWhiteSpace json then
                None
            else
                let deserializedJson = ImportFromJson json
                Some deserializedJson
        with
        | :? FileNotFoundException -> None
        | :? VersionMismatchDuringDeserializationException ->
            Console.Error.WriteLine droppedCachedMsgWarning
            None
        | :? DeserializationException ->
            // FIXME: report a warning to sentry here...
            Console.Error.WriteLine("Warning: cleaning incompatible cache data found")
            None

    let private LoadFromDisk (file: FileInfo): Option<CachedNetworkData> =
        let maybeNetworkData = LoadFromDiskInternal file
        match maybeNetworkData with
        | None ->
            None
        | Some networkData ->
            // this weird thing could happen because the previous version of GWallet didn't have an OutgoingTrans element
            if (Object.ReferenceEquals(networkData.OutgoingTransactions, null)) then
                Console.Error.WriteLine droppedCachedMsgWarning
                None
            else
                maybeNetworkData

    let rec private MergeRatesInternal (oldMap: Map<'K, CachedValue<'V>>)
                                       (newMap: Map<'K, CachedValue<'V>>)
                                       (currencyList: List<'K>)
                                       (accumulator: Map<'K, CachedValue<'V>>) =
        match currencyList with
        | [] -> accumulator
        | address::tail ->
            let maybeCachedBalance = Map.tryFind address oldMap
            match maybeCachedBalance with
            | None ->
                let newCachedBalance = newMap.[address]
                let newAcc = accumulator.Add(address, newCachedBalance)
                MergeRatesInternal oldMap newMap tail newAcc
            | Some(balance,time) ->
                let newBalance,newTime = newMap.[address]
                let newAcc =
                    if (newTime > time) then
                        accumulator.Add(address, (newBalance,newTime))
                    else
                        accumulator
                MergeRatesInternal oldMap newMap tail newAcc

    let private MergeRates (oldMap: Map<'K, CachedValue<'V>>) (newMap: Map<'K, CachedValue<'V>>) =
        let currencyList = Map.toList newMap |> List.map fst
        MergeRatesInternal oldMap newMap currencyList oldMap

    let rec private MergeBalancesInternal (oldMap: Map<Currency, Map<PublicAddress,CachedValue<'V>>>)
                                          (newMap: Map<Currency, Map<PublicAddress,CachedValue<'V>>>)
                                          (addressList: List<Currency*PublicAddress>)
                                          (accumulator: Map<Currency, Map<PublicAddress,CachedValue<'V>>>)
                                              : Map<Currency, Map<PublicAddress,CachedValue<'V>>> =
        match addressList with
        | [] -> accumulator
        | (currency,address)::tail ->
            let maybeCachedBalances = Map.tryFind currency oldMap
            match maybeCachedBalances with
            | None ->
                let newCachedBalance = newMap.[currency].[address]
                let newCachedBalancesForThisCurrency = [(address,newCachedBalance)] |> Map.ofList
                let newAcc = accumulator.Add(currency, newCachedBalancesForThisCurrency)
                MergeBalancesInternal oldMap newMap tail newAcc
            | Some(balancesMapForCurrency) ->
                let accBalancesForThisCurrency = accumulator.[currency]
                let maybeCachedBalance = Map.tryFind address balancesMapForCurrency
                match maybeCachedBalance with
                | None ->
                    let newCachedBalance = newMap.[currency].[address]
                    let newAccBalances = accBalancesForThisCurrency.Add(address, newCachedBalance)
                    let newAcc = accumulator.Add(currency, newAccBalances)
                    MergeBalancesInternal oldMap newMap tail newAcc
                | Some(balance,time) ->
                    let newBalance,newTime = newMap.[currency].[address]
                    let newAcc =
                        if (newTime > time) then
                            let newAccBalances = accBalancesForThisCurrency.Add(address, (newBalance,newTime))
                            accumulator.Add(currency, newAccBalances)
                        else
                            accumulator
                    MergeBalancesInternal oldMap newMap tail newAcc

    let private MergeBalances (oldMap: Map<Currency, Map<PublicAddress,CachedValue<'V>>>)
                              (newMap: Map<Currency, Map<PublicAddress,CachedValue<'V>>>)
                                  : Map<Currency, Map<PublicAddress,CachedValue<'V>>> =
        let addressList =
            seq {
                for currency,subMap in Map.toList newMap do
                    for address,_ in Map.toList subMap do
                        yield (currency,address)
            } |> List.ofSeq
        MergeBalancesInternal oldMap newMap addressList oldMap

    // taken from http://www.fssnip.net/2z/title/All-combinations-of-list-elements
    let ListCombinations lst =
        let rec comb accLst elemLst =
            match elemLst with
            | h::t ->
                let next = [h]::List.map (fun el -> h::el) accLst @ accLst
                comb next t
            | _ -> accLst
        comb List.Empty lst

    let MapCombinations<'K,'V when 'K: comparison> (map: Map<'K,'V>): List<List<'K*'V>> =
        Map.toList map |> ListCombinations

    type MainCache(maybeCacheFile: Option<FileInfo>, unconfTxExpirationSpan: TimeSpan) =
        let cacheFile =
            match maybeCacheFile with
            | Some file -> file
            | None -> defaultCacheFile

        let mutable sessionCachedNetworkData: Option<CachedNetworkData> = LoadFromDisk cacheFile
        let lockObject = Object()

        let SaveToDisk (newCachedData: CachedNetworkData) =
            let json = Marshalling.Serialize newCachedData
            File.WriteAllText (cacheFile.FullName, json)

        let GetSumOfAllTransactions (trans: Map<Currency,Map<PublicAddress,Map<string,CachedValue<decimal>>>>)
                                    currency address: decimal =
            let now = DateTime.Now
            let currencyTrans = trans.TryFind currency
            match currencyTrans with
            | None -> 0m
            | Some someMap ->
                let addressTrans = someMap.TryFind address
                match addressTrans with
                | None -> 0m
                | Some someMap ->
                    Map.toSeq someMap |>
                        Seq.sumBy (fun (txId,(txAmount,txDate)) ->
                                        // FIXME: develop some kind of cache cleanup to remove these expired txs?
                                        if (now < txDate + unconfTxExpirationSpan) then
                                            txAmount
                                        else
                                            0m
                                  )

        let rec RemoveRangeFromMap (map: Map<'K,'V>) (list: List<'K*'V>) =
            match list with
            | [] -> map
            | (key,value)::tail -> RemoveRangeFromMap (map.Remove key) tail

<<<<<<< HEAD

#if DEBUG
        member this.ClearAll () =
            SaveToDisk CachedNetworkData.Empty
#endif
=======
        let GatherDebuggingInfo (previousBalance) (currency) (address) (newCache) =
            let json1 = Marshalling.Serialize previousBalance
            let json2 = Marshalling.Serialize currency
            let json3 = Marshalling.Serialize address
            let json4 = Marshalling.Serialize newCache
            String.Join(Environment.NewLine, json1, json2, json3, json4)

        let ReportProblem (negativeBalance: decimal) (previousBalance) (currency) (address) (newCache) =
            Infrastructure.ReportError (sprintf "Negative balance '%s'. Details: %s"
                                                    (negativeBalance.ToString())
                                                    (GatherDebuggingInfo
                                                        previousBalance
                                                        currency
                                                        address
                                                        newCache))
>>>>>>> c4ea147c

        member self.SaveSnapshot(newDietCachedData: DietCache) =
            let newCachedData = CachedNetworkData.FromDietCache newDietCachedData
            lock lockObject (fun _ ->
                let newSessionCachedNetworkData =
                    match sessionCachedNetworkData with
                    | None ->
                        newCachedData
                    | Some networkData ->
                        let mergedBalances = MergeBalances networkData.Balances newCachedData.Balances
                        let mergedUsdPrices = MergeRates networkData.UsdPrice newCachedData.UsdPrice
                        {
                            UsdPrice = mergedUsdPrices;
                            Balances = mergedBalances;
                            OutgoingTransactions = Map.empty;
                        }

                sessionCachedNetworkData <- Some(newSessionCachedNetworkData)
                SaveToDisk newSessionCachedNetworkData
            )

        member self.GetLastCachedData (): CachedNetworkData =
            lock lockObject (fun _ ->
                sessionCachedNetworkData.Value
            )

        member self.RetreiveLastKnownUsdPrice (currency): NotFresh<decimal> =
            lock lockObject (fun _ ->
                match sessionCachedNetworkData with
                | None -> NotAvailable
                | Some(networkData) ->
                    try
                        Cached(networkData.UsdPrice.Item currency)
                    with
                    // FIXME: rather use tryFind func instead of using a try-with block
                    | :? System.Collections.Generic.KeyNotFoundException -> NotAvailable
            )

        member self.StoreLastFiatUsdPrice (currency, lastFiatUsdPrice: decimal): unit =
            lock lockObject (fun _ ->
                let time = DateTime.Now

                let newCachedValue =
                    match sessionCachedNetworkData with
                    | None ->
                        {
                            UsdPrice = Map.empty.Add(currency, (lastFiatUsdPrice, time));
                            Balances = Map.empty;
                            OutgoingTransactions = Map.empty;
                        }
                    | Some previousCachedData ->
                        {
                            UsdPrice = previousCachedData.UsdPrice.Add(currency, (lastFiatUsdPrice, time));
                            Balances = previousCachedData.Balances;
                            OutgoingTransactions = previousCachedData.OutgoingTransactions;
                        }
                sessionCachedNetworkData <- Some newCachedValue

                SaveToDisk newCachedValue
            )
            ()

        member self.RetreiveLastCompoundBalance (address: PublicAddress) (currency: Currency): NotFresh<decimal> =
            lock lockObject (fun _ ->
                match sessionCachedNetworkData with
                | None -> NotAvailable
                | Some networkData ->
                    let balance =
                        try
                            Cached((networkData.Balances.Item currency).Item address)
                        with
                        // FIXME: rather use tryFind func instead of using a try-with block
                        | :? System.Collections.Generic.KeyNotFoundException -> NotAvailable
                    match balance with
                    | NotAvailable ->
                        NotAvailable
                    | Cached(balance,time) ->
                        let allTransSum = GetSumOfAllTransactions networkData.OutgoingTransactions currency address
                        let compoundBalance = balance - allTransSum
                        if (compoundBalance < 0.0m) then
                            ReportProblem compoundBalance
                                          None
                                          currency
                                          address
                                          networkData
                            Cached(0.0m,time)
                        else
                            Cached(compoundBalance,time)
            )

        member self.RetreiveAndUpdateLastCompoundBalance (address: PublicAddress)
                                                         (currency: Currency)
                                                         (newBalance: decimal)
                                                             : CachedValue<decimal> =
            let time = DateTime.Now
            lock lockObject (fun _ ->
                let newCachedValueWithNewBalance,previousBalance =
                    match sessionCachedNetworkData with
                    | None ->
                        {
                            UsdPrice = Map.empty;
                            Balances = Map.empty.Add(currency, Map.empty.Add(address, (newBalance, time)));
                            OutgoingTransactions = Map.empty;
                        },None
                    | Some previousCachedData ->
                        let newCurrencyBalances,previousBalance =
                            match previousCachedData.Balances.TryFind currency with
                            | None ->
                                Map.empty,None
                            | Some currencyBalances ->
                                let maybePreviousBalance = currencyBalances.TryFind address
                                currencyBalances,maybePreviousBalance
                        {
                            UsdPrice = previousCachedData.UsdPrice;
                            Balances = previousCachedData.Balances.Add(currency,
                                                                       newCurrencyBalances.Add(address,
                                                                                              (newBalance, time)));
                            OutgoingTransactions = previousCachedData.OutgoingTransactions;
                        },previousBalance

                let newCachedValueWithNewBalanceAndMaybeLessTransactions =
                    match previousBalance with
                    | None ->
                        newCachedValueWithNewBalance
                    | Some (previousCachedBalance,_) ->
                        if newBalance <> previousCachedBalance && previousCachedBalance > newBalance then
                            match newCachedValueWithNewBalance.OutgoingTransactions.TryFind currency with
                            | None ->
                                newCachedValueWithNewBalance
                            | Some currencyAddresses ->
                                match currencyAddresses.TryFind address with
                                | None ->
                                    newCachedValueWithNewBalance
                                | Some addressTransactions ->
                                    let allCombinationsOfTransactions = MapCombinations addressTransactions
                                    let newAddressTransactions =
                                        match List.tryFind (fun combination ->
                                                               let txSumAmount = List.sumBy (fun (key,(txAmount,_)) ->
                                                                                                 txAmount) combination
                                                               previousCachedBalance - txSumAmount = newBalance
                                                           ) allCombinationsOfTransactions with
                                        | None ->
                                            addressTransactions
                                        | Some combination ->
                                            RemoveRangeFromMap addressTransactions combination
                                    let newOutgoingTransactions =
                                        newCachedValueWithNewBalance
                                            .OutgoingTransactions.Add(currency,
                                                                      currencyAddresses.Add(address,
                                                                                            newAddressTransactions))
                                    {
                                        UsdPrice = newCachedValueWithNewBalance.UsdPrice;
                                        Balances = newCachedValueWithNewBalance.Balances;
                                        OutgoingTransactions = newOutgoingTransactions;
                                    }
                        else
                            newCachedValueWithNewBalance

                sessionCachedNetworkData <- Some newCachedValueWithNewBalanceAndMaybeLessTransactions

                SaveToDisk newCachedValueWithNewBalanceAndMaybeLessTransactions

                let allTransSum =
                    GetSumOfAllTransactions newCachedValueWithNewBalanceAndMaybeLessTransactions.OutgoingTransactions
                                            currency
                                            address
                let compoundBalance = newBalance - allTransSum
<<<<<<< HEAD
                compoundBalance,time
=======
                if (compoundBalance < 0.0m) then
                    ReportProblem compoundBalance
                                  previousBalance
                                  currency
                                  address
                                  newCachedValueWithNewBalanceAndMaybeLessTransactions
                    0.0m,time
                else
                    compoundBalance,time
>>>>>>> c4ea147c
            )

        member private self.StoreTransactionRecord (address: PublicAddress)
                                                   (currency: Currency)
                                                   (txId: string)
                                                   (amount: decimal)
                                                       : unit =
            let time = DateTime.Now
            lock lockObject (fun _ ->
                let newCachedValue =
                    match sessionCachedNetworkData with
                    | None ->
                        {
                            UsdPrice = Map.empty;
                            Balances = Map.empty;
                            OutgoingTransactions = Map.empty.Add(currency,
                                                                 Map.empty.Add(address,
                                                                               Map.empty.Add(txId,
                                                                                             (amount, time))));
                        }
                    | Some previousCachedData ->
                        let newCurrencyAddresses =
                            match previousCachedData.OutgoingTransactions.TryFind currency with
                            | None ->
                                Map.empty
                            | Some currencyAddresses ->
                                currencyAddresses
                        let newAddressTransactions =
                            match newCurrencyAddresses.TryFind address with
                            | None ->
                                Map.empty.Add(txId, (amount, time))
                            | Some addressTransactions ->
                                addressTransactions.Add(txId, (amount, time))

                        {
                            UsdPrice = previousCachedData.UsdPrice;
                            Balances = previousCachedData.Balances;
                            OutgoingTransactions =
                                previousCachedData.OutgoingTransactions.Add(currency,
                                                                            newCurrencyAddresses.Add(address,
                                                                                                     newAddressTransactions));
                        }

                sessionCachedNetworkData <- Some newCachedValue

                SaveToDisk newCachedValue
            )

        member self.StoreOutgoingTransaction (address: PublicAddress)
                                             (transactionCurrency: Currency)
                                             (feeCurrency: Currency)
                                             (txId: string)
                                             (transactionAmount: decimal)
                                             (feeAmount: decimal)
                                                 : unit =
            if (transactionCurrency = feeCurrency) then
                self.StoreTransactionRecord address transactionCurrency txId (transactionAmount + feeAmount)
            else
                self.StoreTransactionRecord address transactionCurrency txId transactionAmount
                self.StoreTransactionRecord address feeCurrency txId feeAmount

    let Instance = MainCache (None, TimeSpan.FromDays 1.0)<|MERGE_RESOLUTION|>--- conflicted
+++ resolved
@@ -238,13 +238,12 @@
             | [] -> map
             | (key,value)::tail -> RemoveRangeFromMap (map.Remove key) tail
 
-<<<<<<< HEAD
 
 #if DEBUG
         member this.ClearAll () =
             SaveToDisk CachedNetworkData.Empty
 #endif
-=======
+
         let GatherDebuggingInfo (previousBalance) (currency) (address) (newCache) =
             let json1 = Marshalling.Serialize previousBalance
             let json2 = Marshalling.Serialize currency
@@ -260,7 +259,6 @@
                                                         currency
                                                         address
                                                         newCache))
->>>>>>> c4ea147c
 
         member self.SaveSnapshot(newDietCachedData: DietCache) =
             let newCachedData = CachedNetworkData.FromDietCache newDietCachedData
@@ -428,9 +426,6 @@
                                             currency
                                             address
                 let compoundBalance = newBalance - allTransSum
-<<<<<<< HEAD
-                compoundBalance,time
-=======
                 if (compoundBalance < 0.0m) then
                     ReportProblem compoundBalance
                                   previousBalance
@@ -440,7 +435,6 @@
                     0.0m,time
                 else
                     compoundBalance,time
->>>>>>> c4ea147c
             )
 
         member private self.StoreTransactionRecord (address: PublicAddress)
