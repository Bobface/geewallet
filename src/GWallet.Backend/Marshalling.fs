--- conflicted
+++ resolved
@@ -21,11 +21,7 @@
 
 module VersionHelper =
     let CurrentVersion ()=
-<<<<<<< HEAD
         typedefof<DeserializationException>.GetTypeInfo().Assembly.GetName().Version.ToString()
-=======
-        Assembly.GetExecutingAssembly().GetName().Version.ToString()
->>>>>>> ec82af3d
 
 type SerializableValue<'T>(value: 'T) =
     member val Version: string =
@@ -61,12 +57,9 @@
 
 module Marshalling =
 
-<<<<<<< HEAD
-=======
     let internal PascalCase2LowercasePlusUnderscoreConversionSettings =
         JsonSerializerSettings(ContractResolver = PascalCase2LowercasePlusUnderscoreContractResolver())
 
->>>>>>> ec82af3d
     let private currentVersion = VersionHelper.CurrentVersion()
 
     let ExtractType(json: string): Type =
