--- conflicted
+++ resolved
@@ -464,10 +464,9 @@
 
         match txMetadata with
         | :? Ether.TransactionMetadata as etherTxMetadata ->
-<<<<<<< HEAD
-            Ether.Account.SaveUnsignedTransaction transProposal etherTxMetadata
+            Ether.Account.SaveUnsignedTransaction transProposal etherTxMetadata readOnlyAccounts
         | :? UtxoCoin.TransactionMetadata as btcTxMetadata ->
-            UtxoCoin.Account.SaveUnsignedTransaction transProposal btcTxMetadata
+            UtxoCoin.Account.SaveUnsignedTransaction transProposal btcTxMetadata readOnlyAccounts
         | _ -> failwith "fee type unknown"
 
     let SerializeUnsignedTransaction (transProposal: UnsignedTransactionProposal)
@@ -484,21 +483,7 @@
     let SaveUnsignedTransaction (transProposal: UnsignedTransactionProposal)
                                 (txMetadata: IBlockchainFeeInfo)
                                 (filePath: string) =
-
-        ValidateAddress transProposal.Amount.Currency transProposal.DestinationAddress
-
         let json = SerializeUnsignedTransaction transProposal txMetadata false
-=======
-            Ether.Account.SaveUnsignedTransaction transProposal etherTxMetadata readOnlyAccounts
-        | :? UtxoCoin.TransactionMetadata as btcTxMetadata ->
-            UtxoCoin.Account.SaveUnsignedTransaction transProposal btcTxMetadata readOnlyAccounts
-        | _ -> failwith "fee type unknown"
-
-    let SaveUnsignedTransaction (transProposal: UnsignedTransactionProposal)
-                                (txMetadata: IBlockchainFeeInfo)
-                                (filePath: string) =
-        let json = SerializeUnsignedTransactionPlain transProposal txMetadata
->>>>>>> 383009dc
         File.WriteAllText(filePath, json)
 
     let public ImportUnsignedTransactionFromJson (json: string): UnsignedTransaction<IBlockchainFeeInfo> =
