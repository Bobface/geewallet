﻿namespace GWallet.Backend

open System
open System.Linq
open System.IO

module Account =

    let private GetBalanceInternal(account: IAccount) (onlyConfirmed: bool) (mode: Mode): Async<decimal> =
        async {
            if account.Currency.IsEtherBased() then
                if (onlyConfirmed) then
                    return! Ether.Account.GetConfirmedBalance account mode
                else
                    return! Ether.Account.GetUnconfirmedPlusConfirmedBalance account mode
            elif (account.Currency.IsUtxo()) then
                if (onlyConfirmed) then
                    return! UtxoCoin.Account.GetConfirmedBalance account mode
                else
                    return! UtxoCoin.Account.GetUnconfirmedPlusConfirmedBalance account mode
            else
                return failwith (sprintf "Unknown currency %A" account.Currency)
        }

    let private GetBalanceFromServer (account: IAccount) (onlyConfirmed: bool) (mode: Mode)
                                         : Async<Option<decimal>> =
        async {
            try
                let! balance = GetBalanceInternal account onlyConfirmed mode
                return Some balance
            with
            | ex ->
                if (FSharpUtil.FindException<ServerUnavailabilityException> ex).IsSome then
                    return None
                else
                    return raise (FSharpUtil.ReRaise ex)
        }

    let GetUnconfirmedPlusConfirmedBalance(account: IAccount) =
        GetBalanceFromServer account false

    let GetConfirmedBalance(account: IAccount) =
        GetBalanceFromServer account true

    let private GetShowableBalanceAndImminentPaymentInternal (account: IAccount) (mode: Mode)
                                                                 : Async<Option<decimal*Option<bool>>> = async {

        let! confirmed = GetConfirmedBalance account mode
        if mode = Mode.Fast && Caching.Instance.FirstRun then
            match confirmed with
            | None -> return None
            | Some confirmedAmount -> return Some(confirmedAmount,
                                                  // this None below means "we don't know"
                                                  None)
        else
            let! unconfirmed = GetUnconfirmedPlusConfirmedBalance account mode
            match unconfirmed,confirmed with
            | Some unconfirmedAmount,Some confirmedAmount ->
                if (unconfirmedAmount > confirmedAmount) then
                    return Some (confirmedAmount, Some true)
                else
                    return Some (unconfirmedAmount, Some false)
            | _ ->
                match confirmed with
                | None -> return None
                | Some confirmedAmount -> return Some(confirmedAmount, Some false)
    }

    let GetShowableBalanceAndImminentPayment (account: IAccount) (mode: Mode)
                                                 : Async<MaybeCached<decimal>*Option<bool>> =
        async {
            let! maybeBalanceAndImminentPayment = GetShowableBalanceAndImminentPaymentInternal account mode
            match maybeBalanceAndImminentPayment with
            | None ->
                let cachedBalance = Caching.Instance.RetreiveLastCompoundBalance account.PublicAddress account.Currency
                return (NotFresh cachedBalance, None)
            | Some (balance,imminentPayment) ->
                let compoundBalance,_ =
                    Caching.Instance.RetreiveAndUpdateLastCompoundBalance account.PublicAddress
                                                                          account.Currency
                                                                          balance
                return (Fresh compoundBalance, imminentPayment)
        }

    let mutable wiped = false
    let private WipeConfig(allCurrencies: seq<Currency>) =
#if DEBUG
        if not wiped then
            for currency in allCurrencies do
                Config.Wipe currency
            wiped <- true
#else
        ()
#endif

<<<<<<< HEAD
    let GetAllActiveAccounts(): list<IAccount> =
        let allCurrencies = Currency.GetAll()

// uncomment this block below, manually, if when testing you need to go back to test the WelcomePage.xaml
#if FALSE
        WipeConfig allCurrencies
        Caching.Instance.ClearAll()
#endif

        seq {
            for currency in allCurrencies do
                for accountFile in Config.GetAllReadOnlyAccounts(currency) do
                    let fileName = Path.GetFileName(accountFile.FullName)
                    yield ReadOnlyAccount(currency, fileName) :> IAccount

                let fromAccountFileToPublicAddress =
=======
                for accountFile in Config.GetAccountFiles [currency] AccountKind.ReadOnly do
>>>>>>> 0bce31bc
                    if currency.IsUtxo() then
                        yield UtxoCoin.ReadOnlyUtxoAccount(currency, accountFile,
                                                           (fun accountFile -> accountFile.Name),
                                                           UtxoCoin.Account.GetPublicKeyFromReadOnlyAccountFile)
                                                               :> IAccount
                    elif currency.IsEtherBased() then
<<<<<<< HEAD
                        Ether.Account.GetPublicAddressFromAccountFile
                    else
                        failwith (sprintf "Unknown currency %A" currency)
                for accountFile in Config.GetAllNormalAccounts(currency) do
                    yield NormalAccount(currency, accountFile, fromAccountFileToPublicAddress) :> IAccount

        } |> List.ofSeq
=======
                        yield ReadOnlyAccount(currency, accountFile, fun accountFile -> accountFile.Name) :> IAccount

                for accountFile in Config.GetAccountFiles [currency] AccountKind.Normal do
                    let account =
                        if currency.IsUtxo() then
                            let fromAccountFileToPublicAddress =
                                UtxoCoin.Account.GetPublicAddressFromNormalAccountFile currency
                            let fromAccountFileToPublicKey =
                                UtxoCoin.Account.GetPublicKeyFromNormalAccountFile
                            UtxoCoin.NormalUtxoAccount(currency, accountFile,
                                                       fromAccountFileToPublicAddress, fromAccountFileToPublicKey)
                                :> IAccount
                        elif currency.IsEtherBased() then
                            let fromAccountFileToPublicAddress =
                                Ether.Account.GetPublicAddressFromNormalAccountFile
                            NormalAccount(currency, accountFile, fromAccountFileToPublicAddress) :> IAccount
                        else
                            failwith (sprintf "Unknown currency %A" currency)
                    yield account
        }
>>>>>>> 0bce31bc

    let GetNormalAccountsPairingInfoForWatchWallet(): Option<WatchWalletInfo> =
        let allCurrencies = Currency.GetAll()

        let utxoCurrencyAccountFiles =
            Config.GetAccountFiles (allCurrencies.Where(fun currency -> currency.IsUtxo())) AccountKind.Normal
        let etherCurrencyAccountFiles =
            Config.GetAccountFiles (allCurrencies.Where(fun currency -> currency.IsEtherBased())) AccountKind.Normal
        if (not (utxoCurrencyAccountFiles.Any())) || (not (etherCurrencyAccountFiles.Any())) then
            None
        else
            let firstUtxoAccountFile = utxoCurrencyAccountFiles.First()
            let utxoCoinPublicKey = UtxoCoin.Account.GetPublicKeyFromNormalAccountFile firstUtxoAccountFile
            let firstEtherAccountFile = etherCurrencyAccountFiles.First()
            let etherPublicAddress = Ether.Account.GetPublicAddressFromNormalAccountFile firstEtherAccountFile
            Some {
                UtxoCoinPublicKey = utxoCoinPublicKey.ToString()
                EtherPublicAddress = etherPublicAddress
            }

    let GetArchivedAccountsWithPositiveBalance(): Async<seq<ArchivedAccount*decimal>> =
        let asyncJobs = seq<Async<ArchivedAccount*Option<decimal>>> {
            let allCurrencies = Currency.GetAll()

            for currency in allCurrencies do
                let fromUnencryptedPrivateKeyToPublicAddressFunc =
                    if currency.IsUtxo() then
                        UtxoCoin.Account.GetPublicAddressFromUnencryptedPrivateKey currency
                    elif currency.IsEtherBased() then
                        Ether.Account.GetPublicAddressFromUnencryptedPrivateKey
                    else
                        failwith (sprintf "Unknown currency %A" currency)

                let fromConfigAccountFileToPublicAddressFunc (accountConfigFile: FileRepresentation) =
                    let privateKeyFromConfigFile = accountConfigFile.Content()
                    fromUnencryptedPrivateKeyToPublicAddressFunc privateKeyFromConfigFile

                for accountFile in Config.GetAccountFiles [currency] AccountKind.Archived do
                    let account = ArchivedAccount(currency, accountFile, fromConfigAccountFileToPublicAddressFunc)
                    let maybeBalance = GetUnconfirmedPlusConfirmedBalance account Mode.Fast
                    yield async {
                        let! unconfirmedBalance = maybeBalance
                        let positiveBalance =
                            match unconfirmedBalance with
                            | Some balance ->
                                if (balance > 0m) then
                                    Some(balance)
                                else
                                    None
                            | _ ->
                                None
                        return account,positiveBalance
                    }
        }
        let executedBalances = Async.Parallel asyncJobs
        async {
            let! accountAndPositiveBalances = executedBalances
            return seq {
                for account,maybePositiveBalance in accountAndPositiveBalances do
                    match maybePositiveBalance with
                    | Some positiveBalance -> yield account,positiveBalance
                    | _ -> ()
            }
        }

    // TODO: add tests for these (just in case address validation breaks after upgrading our dependencies)
    let ValidateAddress (currency: Currency) (address: string) =
        if currency.IsEtherBased() then
            Ether.Account.ValidateAddress currency address
        elif currency.IsUtxo() then
            UtxoCoin.Account.ValidateAddress currency address
        else
            failwith (sprintf "Unknown currency %A" currency)

<<<<<<< HEAD
    let ValidateUnknownCurrencyAddress (address: string): List<Currency> =
        if address.StartsWith "0x" then
            let someEtherCurrency = Currency.ETC
            Ether.Account.ValidateAddress someEtherCurrency address
            let allEtherCurrencies = [ Currency.ETC; Currency.ETH; Currency.DAI ]
            allEtherCurrencies
        elif (address.StartsWith "L" || address.StartsWith "M") then
            let ltc = Currency.LTC
            UtxoCoin.Account.ValidateAddress ltc address
            [ ltc ]
        else
            let btc = Currency.BTC
            UtxoCoin.Account.ValidateAddress btc address
            [ btc ]

    let EstimateFee account (amount: TransferAmount) destination: Async<IBlockchainFeeInfo> =
        let currency = (account:>IAccount).Currency
=======
    let EstimateFee (account: IAccount) (amount: TransferAmount) destination: Async<IBlockchainFeeInfo> =
>>>>>>> 0bce31bc
        async {
            match account with
            | :? UtxoCoin.IUtxoAccount as utxoAccount ->
                if not (account.Currency.IsUtxo()) then
                    failwithf "Currency %A not Utxo-type but account is? report this bug" account.Currency
                let! fee = UtxoCoin.Account.EstimateFee utxoAccount amount destination
                return fee :> IBlockchainFeeInfo
            | _ ->
                if not (account.Currency.IsEtherBased()) then
                    failwithf "Currency %A not ether based and not UTXO either? not supported, report this bug"
                        account.Currency
                let! fee = Ether.Account.EstimateFee account amount destination
                return fee :> IBlockchainFeeInfo
        }

    // FIXME: broadcasting shouldn't just get N consistent replies from FaultToretantClient,
    // but send it to as many as possible, otherwise it could happen that some server doesn't
    // broadcast it even if you sent it
    let BroadcastTransaction (trans: SignedTransaction<_>): Async<Uri> =
        async {
            let currency = trans.TransactionInfo.Proposal.Amount.Currency

            let! txId =
                if currency.IsEtherBased() then
                    Ether.Account.BroadcastTransaction trans
                elif currency.IsUtxo() then
                    UtxoCoin.Account.BroadcastTransaction currency trans
                else
                    failwith (sprintf "Unknown currency %A" currency)

            let feeCurrency = trans.TransactionInfo.Metadata.Currency
            Caching.Instance.StoreOutgoingTransaction
                trans.TransactionInfo.Proposal.OriginAddress
                currency
                feeCurrency
                txId
                trans.TransactionInfo.Proposal.Amount.ValueToSend
                trans.TransactionInfo.Metadata.FeeValue

            return BlockExplorer.GetTransaction currency txId
        }

    let SignTransaction (account: NormalAccount)
                        (destination: string)
                        (amount: TransferAmount)
                        (transactionMetadata: IBlockchainFeeInfo)
                        (password: string) =

        match transactionMetadata with
        | :? Ether.TransactionMetadata as etherTxMetada ->
            Ether.Account.SignTransaction
                  account
                  etherTxMetada
                  destination
                  amount
                  password
        | :? UtxoCoin.TransactionMetadata as btcTxMetadata ->
            match account with
            | :? UtxoCoin.NormalUtxoAccount as utxoAccount ->
                UtxoCoin.Account.SignTransaction
                    utxoAccount
                    btcTxMetadata
                    destination
                    amount
                    password
            | _ ->
                failwith "An UtxoCoin.TransactionMetadata should come with a UtxoCoin.Account"

        | _ -> failwith "fee type unknown"

    let private CreateArchivedAccount (currency: Currency) (unencryptedPrivateKey: string): ArchivedAccount =
        let fromUnencryptedPrivateKeyToPublicAddressFunc =
            if currency.IsUtxo() then
                UtxoCoin.Account.GetPublicAddressFromUnencryptedPrivateKey currency
            elif currency.IsEther() then
                Ether.Account.GetPublicAddressFromUnencryptedPrivateKey
            else
                failwith (sprintf "Unknown currency %A" currency)

        let fromConfigFileToPublicAddressFunc (accountConfigFile: FileRepresentation) =
            // there's no ETH unencrypted standard: https://github.com/ethereum/wiki/wiki/Web3-Secret-Storage-Definition
            // ... so we simply write the private key in string format
            let privateKeyFromConfigFile = accountConfigFile.Content()
            fromUnencryptedPrivateKeyToPublicAddressFunc privateKeyFromConfigFile

        let fileName = fromUnencryptedPrivateKeyToPublicAddressFunc unencryptedPrivateKey
        let conceptAccount = {
            Currency = currency
            FileRepresentation = { Name = fileName; Content = fun _ -> unencryptedPrivateKey }
            ExtractPublicAddressFromConfigFileFunc = fromConfigFileToPublicAddressFunc
        }
        let newAccountFile = Config.AddAccount conceptAccount AccountKind.Archived
        ArchivedAccount(currency, newAccountFile, fromConfigFileToPublicAddressFunc)

    let Archive (account: NormalAccount)
                (password: string)
                : unit =
        let currency = (account:>IAccount).Currency
        let privateKeyAsString =
            if currency.IsUtxo() then
                let privKey = UtxoCoin.Account.GetPrivateKey account password
                privKey.GetWif(UtxoCoin.Account.GetNetwork currency).ToWif()
            elif currency.IsEther() then
                let privKey = Ether.Account.GetPrivateKey account password
                privKey.GetPrivateKey()
            else
                failwith (sprintf "Unknown currency %A" currency)
        CreateArchivedAccount currency privateKeyAsString |> ignore
        Config.RemoveNormalAccount account

    let SweepArchivedFunds (account: ArchivedAccount)
                           (balance: decimal)
                           (destination: IAccount)
                           (txMetadata: IBlockchainFeeInfo) =
        match txMetadata with
        | :? Ether.TransactionMetadata as etherTxMetadata ->
            Ether.Account.SweepArchivedFunds account balance destination etherTxMetadata
        | :? UtxoCoin.TransactionMetadata as utxoTxMetadata ->
            match account with
            | :? UtxoCoin.ArchivedUtxoAccount as utxoAccount ->
                UtxoCoin.Account.SweepArchivedFunds utxoAccount balance destination utxoTxMetadata
            | _ ->
                failwithf "If tx metadata is UTXO type, archived account should be too"
        | _ -> failwith "tx metadata type unknown"

    let SendPayment (account: NormalAccount)
                    (txMetadata: IBlockchainFeeInfo)
                    (destination: string)
                    (amount: TransferAmount)
                    (password: string)
                    =
        let baseAccount = account :> IAccount
        if (baseAccount.PublicAddress.Equals(destination, StringComparison.InvariantCultureIgnoreCase)) then
            raise DestinationEqualToOrigin

        let currency = baseAccount.Currency
        ValidateAddress currency destination

        async {
            let! txId =
                match txMetadata with
                | :? UtxoCoin.TransactionMetadata as btcTxMetadata ->
                    if not (currency.IsUtxo()) then
                        failwithf "Currency %A not Utxo-type but tx metadata is? report this bug" currency
                    match account with
                    | :? UtxoCoin.NormalUtxoAccount as utxoAccount ->
                        UtxoCoin.Account.SendPayment utxoAccount btcTxMetadata destination amount password
                    | _ ->
                        failwith "Account not Utxo-type but tx metadata is? report this bug"

                | :? Ether.TransactionMetadata as etherTxMetadata ->
                    if not (currency.IsEtherBased()) then
                        failwith "Account not Utxo-type but tx metadata is? report this bug"
                    Ether.Account.SendPayment account etherTxMetadata destination amount password
                | _ ->
                    failwithf "Unknown tx metadata type"

            let feeCurrency = txMetadata.Currency
            Caching.Instance.StoreOutgoingTransaction
                baseAccount.PublicAddress
                currency
                feeCurrency
                txId
                amount.ValueToSend
                txMetadata.FeeValue

            return BlockExplorer.GetTransaction currency txId
        }

    let SignUnsignedTransaction (account)
                                (unsignedTrans: UnsignedTransaction<IBlockchainFeeInfo>)
                                password =
        let rawTransaction = SignTransaction account
                                 unsignedTrans.Proposal.DestinationAddress
                                 unsignedTrans.Proposal.Amount
                                 unsignedTrans.Metadata
                                 password

        { TransactionInfo = unsignedTrans; RawTransaction = rawTransaction }

    let private ExportSignedTransaction (trans: SignedTransaction<_>) =
        Marshalling.Serialize trans

    let private SerializeSignedTransactionPlain (trans: SignedTransaction<_>): string =
        let json =
            match trans.TransactionInfo.Metadata.GetType() with
            | t when t = typeof<Ether.TransactionMetadata> ->
                let unsignedEthTx = {
                    Metadata = box trans.TransactionInfo.Metadata :?> Ether.TransactionMetadata;
                    Proposal = trans.TransactionInfo.Proposal;
                    Cache = trans.TransactionInfo.Cache;
                }
                let signedEthTx = {
                    TransactionInfo = unsignedEthTx;
                    RawTransaction = trans.RawTransaction;
                }
                ExportSignedTransaction signedEthTx
            | t when t = typeof<UtxoCoin.TransactionMetadata> ->
                let unsignedBtcTx = {
                    Metadata = box trans.TransactionInfo.Metadata :?> UtxoCoin.TransactionMetadata;
                    Proposal = trans.TransactionInfo.Proposal;
                    Cache = trans.TransactionInfo.Cache;
                }
                let signedBtcTx = {
                    TransactionInfo = unsignedBtcTx;
                    RawTransaction = trans.RawTransaction;
                }
                ExportSignedTransaction signedBtcTx
            | _ -> failwith "Unknown miner fee type"
        json

    let SerializeSignedTransaction (transaction: SignedTransaction<_>)
                                   (compressed: bool)
                                       : string =

        let json = SerializeSignedTransactionPlain transaction
        if not compressed then
            json
        else
            Marshalling.Compress json

    let SaveSignedTransaction (trans: SignedTransaction<_>) (filePath: string) =
        let json = SerializeSignedTransaction trans false
        File.WriteAllText(filePath, json)

    let CreateReadOnlyAccounts (watchWalletInfo: WatchWalletInfo): unit =
        for etherCurrency in Currency.GetAll().Where(fun currency -> currency.IsEtherBased()) do
            ValidateAddress etherCurrency watchWalletInfo.EtherPublicAddress
            let conceptAccountForReadOnlyAccount = {
                Currency = etherCurrency
                FileRepresentation = { Name = watchWalletInfo.EtherPublicAddress; Content = fun _ -> String.Empty }
                ExtractPublicAddressFromConfigFileFunc = (fun file -> file.Name)
            }
            Config.AddAccount conceptAccountForReadOnlyAccount AccountKind.ReadOnly |> ignore

        for utxoCurrency in Currency.GetAll().Where(fun currency -> currency.IsUtxo()) do
            let address =
                UtxoCoin.Account.GetPublicAddressFromPublicKey utxoCurrency
                                                               (NBitcoin.PubKey(watchWalletInfo.UtxoCoinPublicKey))
            ValidateAddress utxoCurrency address
            let conceptAccountForReadOnlyAccount = {
                Currency = utxoCurrency
                FileRepresentation = { Name = address; Content = fun _ -> watchWalletInfo.UtxoCoinPublicKey }
                ExtractPublicAddressFromConfigFileFunc = (fun file -> file.Name)
            }
            Config.AddAccount conceptAccountForReadOnlyAccount AccountKind.ReadOnly |> ignore

    let Remove (account: ReadOnlyAccount) =
        Config.RemoveReadOnlyAccount account

    let private CreateConceptEtherAccountInternal (password: string) (seed: array<byte>)
                                                 : Async<FileRepresentation*(FileRepresentation->string)> =
        async {
            let! virtualFile = Ether.Account.Create password seed
            return virtualFile, Ether.Account.GetPublicAddressFromNormalAccountFile
        }

    let private CreateConceptAccountInternal (currency: Currency) (password: string) (seed: array<byte>)
                                            : Async<FileRepresentation*(FileRepresentation->string)> =
        async {
            if currency.IsUtxo() then
                let! virtualFile = UtxoCoin.Account.Create currency password seed
                return virtualFile, UtxoCoin.Account.GetPublicAddressFromNormalAccountFile currency
            elif currency.IsEtherBased() then
                return! CreateConceptEtherAccountInternal password seed
            else
                return failwith (sprintf "Unknown currency %A" currency)
        }


    let CreateConceptAccount (currency: Currency) (password: string) (seed: array<byte>)
                            : Async<ConceptAccount> =
        async {
            let! virtualFile, fromEncPrivKeyToPublicAddressFunc =
                CreateConceptAccountInternal currency password seed
            return {
                       Currency = currency;
                       FileRepresentation = virtualFile
                       ExtractPublicAddressFromConfigFileFunc = fromEncPrivKeyToPublicAddressFunc;
                   }
        }

    let private CreateConceptAccountAux (currency: Currency) (password: string) (seed: array<byte>)
                            : Async<List<ConceptAccount>> =
        async {
            let! singleAccount = CreateConceptAccount currency password seed
            return singleAccount::List.Empty
        }

    let CreateEtherNormalAccounts (password: string) (seed: array<byte>)
                                  : seq<Currency>*Async<List<ConceptAccount>> =
        let etherCurrencies = Currency.GetAll().Where(fun currency -> currency.IsEtherBased())
        let etherAccounts = async {
            let! virtualFile, fromEncPrivKeyToPublicAddressFunc =
                CreateConceptEtherAccountInternal password seed
            return seq {
                for etherCurrency in etherCurrencies do
                    yield {
                              Currency = etherCurrency;
                              FileRepresentation = virtualFile
                              ExtractPublicAddressFromConfigFileFunc = fromEncPrivKeyToPublicAddressFunc
                          }
            } |> List.ofSeq
        }
        etherCurrencies,etherAccounts

    let CreateNormalAccount (conceptAccount: ConceptAccount): NormalAccount =
        let newAccountFile = Config.AddAccount conceptAccount AccountKind.Normal
        NormalAccount(conceptAccount.Currency, newAccountFile, conceptAccount.ExtractPublicAddressFromConfigFileFunc)

    let CreateAllAccounts (passphrase: string)
                          (dobPartOfSalt: DateTime) (emailPartOfSalt: string)
                          (encryptionPassword: string): Async<unit> =

        let salt = sprintf "%s+%s" (dobPartOfSalt.Date.ToString("yyyyMMdd")) (emailPartOfSalt.ToLower())
        let privateKeyBytes = WarpKey.CreatePrivateKey passphrase salt

        let ethCurrencies,etherAccounts = CreateEtherNormalAccounts encryptionPassword privateKeyBytes
        let nonEthCurrencies = Currency.GetAll().Where(fun currency -> not (ethCurrencies.Contains currency))

        let nonEtherAccounts: List<Async<List<ConceptAccount>>> =
            seq {
                // TODO: figure out if we can reuse CPU computation of WIF creation between BTC&LTC
                for nonEthCurrency in nonEthCurrencies do
                    yield CreateConceptAccountAux nonEthCurrency encryptionPassword privateKeyBytes
            } |> List.ofSeq

        let allAccounts = etherAccounts::nonEtherAccounts

        let createAllAccountsJob = Async.Parallel allAccounts

        async {
            let! allCreatedConceptAccounts = createAllAccountsJob
            for accountGroup in allCreatedConceptAccounts do
                for conceptAccount in accountGroup do
                    CreateNormalAccount conceptAccount |> ignore
        }

    let public ExportUnsignedTransactionToJson trans =
        Marshalling.Serialize trans

    let private SerializeUnsignedTransactionPlain (transProposal: UnsignedTransactionProposal)
                                                  (txMetadata: IBlockchainFeeInfo)
                                                      : string =

        ValidateAddress transProposal.Amount.Currency transProposal.DestinationAddress

        let readOnlyAccounts = GetAllActiveAccounts().OfType<ReadOnlyAccount>()

        match txMetadata with
        | :? Ether.TransactionMetadata as etherTxMetadata ->
            Ether.Account.SaveUnsignedTransaction transProposal etherTxMetadata readOnlyAccounts
        | :? UtxoCoin.TransactionMetadata as btcTxMetadata ->
            UtxoCoin.Account.SaveUnsignedTransaction transProposal btcTxMetadata readOnlyAccounts
        | _ -> failwith "fee type unknown"

    let SerializeUnsignedTransaction (transProposal: UnsignedTransactionProposal)
                                     (txMetadata: IBlockchainFeeInfo)
                                     (compressed: bool)
                                         : string =

        let json = SerializeUnsignedTransactionPlain transProposal txMetadata
        if not compressed then
            json
        else
            Marshalling.Compress json

    let SaveUnsignedTransaction (transProposal: UnsignedTransactionProposal)
                                (txMetadata: IBlockchainFeeInfo)
                                (filePath: string) =
        let json = SerializeUnsignedTransaction transProposal txMetadata false
        File.WriteAllText(filePath, json)

    let public ImportUnsignedTransactionFromJson (jsonOrCompressedJson: string): UnsignedTransaction<IBlockchainFeeInfo> =

        let json =
            try
                Marshalling.Decompress jsonOrCompressedJson
            with
            | :? Marshalling.CompressionOrDecompressionException ->
                jsonOrCompressedJson

        let transType = Marshalling.ExtractType json

        match transType with
        | _ when transType = typeof<UnsignedTransaction<UtxoCoin.TransactionMetadata>> ->
            let deserializedBtcTransaction: UnsignedTransaction<UtxoCoin.TransactionMetadata> =
                    Marshalling.Deserialize json
            deserializedBtcTransaction.ToAbstract()
        | _ when transType = typeof<UnsignedTransaction<Ether.TransactionMetadata>> ->
            let deserializedBtcTransaction: UnsignedTransaction<Ether.TransactionMetadata> =
                    Marshalling.Deserialize json
            deserializedBtcTransaction.ToAbstract()
        | unexpectedType ->
            raise <| Exception(sprintf "Unknown unsignedTransaction subtype: %s" unexpectedType.FullName)

    let public ImportSignedTransactionFromJson (jsonOrCompressedJson: string): SignedTransaction<IBlockchainFeeInfo> =

        let json =
            try
                Marshalling.Decompress jsonOrCompressedJson
            with
            | :? Marshalling.CompressionOrDecompressionException ->
                jsonOrCompressedJson

        let transType = Marshalling.ExtractType json

        match transType with
        | _ when transType = typeof<SignedTransaction<UtxoCoin.TransactionMetadata>> ->
            let deserializedBtcTransaction: SignedTransaction<UtxoCoin.TransactionMetadata> =
                    Marshalling.Deserialize json
            deserializedBtcTransaction.ToAbstract()
        | _ when transType = typeof<SignedTransaction<Ether.TransactionMetadata>> ->
            let deserializedBtcTransaction: SignedTransaction<Ether.TransactionMetadata> =
                    Marshalling.Deserialize json
            deserializedBtcTransaction.ToAbstract()
        | unexpectedType ->
            raise <| Exception(sprintf "Unknown signedTransaction subtype: %s" unexpectedType.FullName)

    let public ImportTransactionFromJson (jsonOrCompressedJson: string): ImportedTransaction<IBlockchainFeeInfo> =

        let json =
            try
                Marshalling.Decompress jsonOrCompressedJson
            with
            | :? Marshalling.CompressionOrDecompressionException ->
                jsonOrCompressedJson

        let transType = Marshalling.ExtractType json

        match transType with
        | _ when transType = typeof<UnsignedTransaction<UtxoCoin.TransactionMetadata>> ->
            let deserializedTransaction: UnsignedTransaction<UtxoCoin.TransactionMetadata> =
                    Marshalling.Deserialize json
            Unsigned(deserializedTransaction.ToAbstract())
        | _ when transType = typeof<UnsignedTransaction<Ether.TransactionMetadata>> ->
            let deserializedTransaction: UnsignedTransaction<Ether.TransactionMetadata> =
                    Marshalling.Deserialize json
            Unsigned(deserializedTransaction.ToAbstract())
        | _ when transType = typeof<SignedTransaction<UtxoCoin.TransactionMetadata>> ->
            let deserializedTransaction: SignedTransaction<UtxoCoin.TransactionMetadata> =
                    Marshalling.Deserialize json
            Signed(deserializedTransaction.ToAbstract())
        | _ when transType = typeof<SignedTransaction<Ether.TransactionMetadata>> ->
            let deserializedTransaction: SignedTransaction<Ether.TransactionMetadata> =
                    Marshalling.Deserialize json
            Signed(deserializedTransaction.ToAbstract())
        | unexpectedType ->
            raise(new Exception(sprintf "Unknown unsignedTransaction subtype: %s" unexpectedType.FullName))


    let LoadSignedTransactionFromFile (filePath: string) =
        let signedTransInJson = File.ReadAllText(filePath)

        ImportSignedTransactionFromJson signedTransInJson

    let LoadUnsignedTransactionFromFile (filePath: string): UnsignedTransaction<IBlockchainFeeInfo> =
        let unsignedTransInJson = File.ReadAllText(filePath)

        ImportUnsignedTransactionFromJson unsignedTransInJson
<|MERGE_RESOLUTION|>--- conflicted
+++ resolved
@@ -93,8 +93,7 @@
         ()
 #endif
 
-<<<<<<< HEAD
-    let GetAllActiveAccounts(): list<IAccount> =
+    let GetAllActiveAccounts(): List<IAccount> =
         let allCurrencies = Currency.GetAll()
 
 // uncomment this block below, manually, if when testing you need to go back to test the WelcomePage.xaml
@@ -105,29 +104,13 @@
 
         seq {
             for currency in allCurrencies do
-                for accountFile in Config.GetAllReadOnlyAccounts(currency) do
-                    let fileName = Path.GetFileName(accountFile.FullName)
-                    yield ReadOnlyAccount(currency, fileName) :> IAccount
-
-                let fromAccountFileToPublicAddress =
-=======
                 for accountFile in Config.GetAccountFiles [currency] AccountKind.ReadOnly do
->>>>>>> 0bce31bc
                     if currency.IsUtxo() then
                         yield UtxoCoin.ReadOnlyUtxoAccount(currency, accountFile,
                                                            (fun accountFile -> accountFile.Name),
                                                            UtxoCoin.Account.GetPublicKeyFromReadOnlyAccountFile)
                                                                :> IAccount
                     elif currency.IsEtherBased() then
-<<<<<<< HEAD
-                        Ether.Account.GetPublicAddressFromAccountFile
-                    else
-                        failwith (sprintf "Unknown currency %A" currency)
-                for accountFile in Config.GetAllNormalAccounts(currency) do
-                    yield NormalAccount(currency, accountFile, fromAccountFileToPublicAddress) :> IAccount
-
-        } |> List.ofSeq
-=======
                         yield ReadOnlyAccount(currency, accountFile, fun accountFile -> accountFile.Name) :> IAccount
 
                 for accountFile in Config.GetAccountFiles [currency] AccountKind.Normal do
@@ -147,8 +130,7 @@
                         else
                             failwith (sprintf "Unknown currency %A" currency)
                     yield account
-        }
->>>>>>> 0bce31bc
+        } |> List.ofSeq
 
     let GetNormalAccountsPairingInfoForWatchWallet(): Option<WatchWalletInfo> =
         let allCurrencies = Currency.GetAll()
@@ -223,7 +205,6 @@
         else
             failwith (sprintf "Unknown currency %A" currency)
 
-<<<<<<< HEAD
     let ValidateUnknownCurrencyAddress (address: string): List<Currency> =
         if address.StartsWith "0x" then
             let someEtherCurrency = Currency.ETC
@@ -239,11 +220,7 @@
             UtxoCoin.Account.ValidateAddress btc address
             [ btc ]
 
-    let EstimateFee account (amount: TransferAmount) destination: Async<IBlockchainFeeInfo> =
-        let currency = (account:>IAccount).Currency
-=======
     let EstimateFee (account: IAccount) (amount: TransferAmount) destination: Async<IBlockchainFeeInfo> =
->>>>>>> 0bce31bc
         async {
             match account with
             | :? UtxoCoin.IUtxoAccount as utxoAccount ->
