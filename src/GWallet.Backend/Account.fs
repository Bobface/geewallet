﻿namespace GWallet.Backend

open System
open System.Linq
open System.IO
open System.Threading.Tasks

module Account =

<<<<<<< HEAD
    let private GetBalanceInternal(account: IAccount) (onlyConfirmed: bool) (mode: Mode): Async<decimal> =
        async {
            match account with
            | :? UtxoCoin.IUtxoAccount as utxoAccount ->
                if not (account.Currency.IsUtxo()) then
                    failwithf "Currency %A not Utxo-type but account is? report this bug (balance)" account.Currency

                if onlyConfirmed then
                    return! UtxoCoin.Account.GetConfirmedBalance utxoAccount mode
                else
                    return! UtxoCoin.Account.GetUnconfirmedPlusConfirmedBalance utxoAccount mode
            | _ ->
                if not (account.Currency.IsEtherBased()) then
                    failwithf "Currency %A not ether based and not UTXO either? not supported, report this bug (balance)"
                        account.Currency

                if onlyConfirmed then
                    return! Ether.Account.GetConfirmedBalance account mode
                else
                    return! Ether.Account.GetUnconfirmedPlusConfirmedBalance account mode
        }

    let private GetBalanceFromServer (account: IAccount) (onlyConfirmed: bool) (mode: Mode)
                                         : Async<Option<decimal>> =
        async {
            try
                let! balance = GetBalanceInternal account onlyConfirmed mode
                return Some balance
            with
            | ex ->
                if (FSharpUtil.FindException<ServerUnavailabilityException> ex).IsSome then
                    return None
                else
                    return raise (FSharpUtil.ReRaise ex)
        }

    let GetUnconfirmedPlusConfirmedBalance(account: IAccount) =
        GetBalanceFromServer account false

    let GetConfirmedBalance(account: IAccount) =
        GetBalanceFromServer account true

    let private GetShowableBalanceAndImminentPaymentInternal (account: IAccount) (mode: Mode)
                                                                 : Async<Option<decimal*Option<bool>>> = async {

        let! confirmed = GetConfirmedBalance account mode
        if mode = Mode.Fast && Caching.Instance.FirstRun then
            match confirmed with
            | None -> return None
            | Some confirmedAmount -> return Some(confirmedAmount,
                                                  // this None below means "we don't know"
                                                  None)
        else
            let! unconfirmed = GetUnconfirmedPlusConfirmedBalance account mode
            match unconfirmed,confirmed with
            | Some unconfirmedAmount,Some confirmedAmount ->
                if (unconfirmedAmount > confirmedAmount) then
                    return Some (confirmedAmount, Some true)
                else
                    return Some (unconfirmedAmount, Some false)
            | _ ->
                match confirmed with
                | None -> return None
                | Some confirmedAmount -> return Some(confirmedAmount, Some false)
    }
=======
    let private GetShowableBalanceInternal(account: IAccount) (mode: Mode): Async<Option<decimal>> =
        match account with
        | :? UtxoCoin.IUtxoAccount as utxoAccount ->
            if not (account.Currency.IsUtxo()) then
                failwithf "Currency %A not Utxo-type but account is? report this bug (balance)" account.Currency

            UtxoCoin.Account.GetShowableBalance utxoAccount mode
        | _ ->
            if not (account.Currency.IsEtherBased()) then
                failwithf "Currency %A not ether based and not UTXO either? not supported, report this bug (balance)"
                    account.Currency
            Ether.Account.GetShowableBalance account mode
>>>>>>> 13a65237

    let GetShowableBalanceAndImminentIncomingPayment (account: IAccount) (mode: Mode)
                                                 : Async<MaybeCached<decimal>*Option<bool>> =
        async {
            let! maybeBalanceAndImminentIncomingPayment = GetShowableBalanceAndImminentPaymentInternal account mode
            match maybeBalanceAndImminentIncomingPayment with
            | None ->
                let cachedBalance = Caching.Instance.RetreiveLastCompoundBalance account.PublicAddress account.Currency
                return (NotFresh cachedBalance, None)
            | Some (balance,imminentIncomingPayment) ->
                let compoundBalance,_ =
                    Caching.Instance.RetreiveAndUpdateLastCompoundBalance account.PublicAddress
                                                                          account.Currency
                                                                          balance
                return (Fresh compoundBalance, imminentIncomingPayment)
        }

    let mutable wiped = false
    let private WipeConfig(allCurrencies: seq<Currency>) =
#if DEBUG
        if not wiped then
            for currency in allCurrencies do
                Config.Wipe currency
            wiped <- true
#else
        ()
#endif

    let GetAllActiveAccounts(): List<IAccount> =
        let allCurrencies = Currency.GetAll()

// uncomment this block below, manually, if when testing you need to go back to test the WelcomePage.xaml
#if FALSE
        WipeConfig allCurrencies
        Caching.Instance.ClearAll()
#endif

        seq {
            for currency in allCurrencies do
                for accountFile in Config.GetAccountFiles [currency] AccountKind.ReadOnly do
                    if currency.IsUtxo() then
                        yield UtxoCoin.ReadOnlyUtxoAccount(currency, accountFile,
                                                           (fun accountFile -> accountFile.Name),
                                                           UtxoCoin.Account.GetPublicKeyFromReadOnlyAccountFile)
                                                               :> IAccount
                    elif currency.IsEtherBased() then
                        yield ReadOnlyAccount(currency, accountFile, fun accountFile -> accountFile.Name) :> IAccount

                for accountFile in Config.GetAccountFiles [currency] AccountKind.Normal do
                    let account =
                        if currency.IsUtxo() then
                            let fromAccountFileToPublicAddress =
                                UtxoCoin.Account.GetPublicAddressFromNormalAccountFile currency
                            let fromAccountFileToPublicKey =
                                UtxoCoin.Account.GetPublicKeyFromNormalAccountFile
                            UtxoCoin.NormalUtxoAccount(currency, accountFile,
                                                       fromAccountFileToPublicAddress, fromAccountFileToPublicKey)
                                :> IAccount
                        elif currency.IsEtherBased() then
                            let fromAccountFileToPublicAddress =
                                Ether.Account.GetPublicAddressFromNormalAccountFile
                            NormalAccount(currency, accountFile, fromAccountFileToPublicAddress) :> IAccount
                        else
                            failwith (sprintf "Unknown currency %A" currency)
                    yield account
        } |> List.ofSeq

    let GetNormalAccountsPairingInfoForWatchWallet(): Option<WatchWalletInfo> =
        let allCurrencies = Currency.GetAll()

        let utxoCurrencyAccountFiles =
            Config.GetAccountFiles (allCurrencies.Where(fun currency -> currency.IsUtxo())) AccountKind.Normal
        let etherCurrencyAccountFiles =
            Config.GetAccountFiles (allCurrencies.Where(fun currency -> currency.IsEtherBased())) AccountKind.Normal
        if (not (utxoCurrencyAccountFiles.Any())) || (not (etherCurrencyAccountFiles.Any())) then
            None
        else
            let firstUtxoAccountFile = utxoCurrencyAccountFiles.First()
            let utxoCoinPublicKey = UtxoCoin.Account.GetPublicKeyFromNormalAccountFile firstUtxoAccountFile
            let firstEtherAccountFile = etherCurrencyAccountFiles.First()
            let etherPublicAddress = Ether.Account.GetPublicAddressFromNormalAccountFile firstEtherAccountFile
            Some {
                UtxoCoinPublicKey = utxoCoinPublicKey.ToString()
                EtherPublicAddress = etherPublicAddress
            }

    let GetArchivedAccountsWithPositiveBalance(): Async<seq<ArchivedAccount*decimal>> =
        let asyncJobs = seq<Async<ArchivedAccount*Option<decimal>>> {
            let allCurrencies = Currency.GetAll()

            for currency in allCurrencies do
                let fromUnencryptedPrivateKeyToPublicAddressFunc =
                    if currency.IsUtxo() then
                        UtxoCoin.Account.GetPublicAddressFromUnencryptedPrivateKey currency
                    elif currency.IsEtherBased() then
                        Ether.Account.GetPublicAddressFromUnencryptedPrivateKey
                    else
                        failwith (sprintf "Unknown currency %A" currency)

                let fromConfigAccountFileToPublicAddressFunc (accountConfigFile: FileRepresentation) =
                    let privateKeyFromConfigFile = accountConfigFile.Content()
                    fromUnencryptedPrivateKeyToPublicAddressFunc privateKeyFromConfigFile

                for accountFile in Config.GetAccountFiles [currency] AccountKind.Archived do
                    let account = ArchivedAccount(currency, accountFile, fromConfigAccountFileToPublicAddressFunc)
                    let maybeBalanceJob = GetShowableBalanceInternal account Mode.Fast
                    yield async {
                        let! maybeBalance = maybeBalanceJob
                        let positiveBalance =
                            match maybeBalance with
                            | Some balance ->
                                if (balance > 0m) then
                                    Some(balance)
                                else
                                    None
                            | _ ->
                                None
                        return account,positiveBalance
                    }
        }
        let executedBalances = Async.Parallel asyncJobs
        async {
            let! accountAndPositiveBalances = executedBalances
            return seq {
                for account,maybePositiveBalance in accountAndPositiveBalances do
                    match maybePositiveBalance with
                    | Some positiveBalance -> yield account,positiveBalance
                    | _ -> ()
            }
        }

    // TODO: add tests for these (just in case address validation breaks after upgrading our dependencies)
    let ValidateAddress (currency: Currency) (address: string) =
        if currency.IsEtherBased() then
            Ether.Account.ValidateAddress currency address
        elif currency.IsUtxo() then
            UtxoCoin.Account.ValidateAddress currency address
        else
            failwith (sprintf "Unknown currency %A" currency)

    let ValidateUnknownCurrencyAddress (address: string): List<Currency> =
        if address.StartsWith "0x" then
            let someEtherCurrency = Currency.ETC
            Ether.Account.ValidateAddress someEtherCurrency address
            let allEtherCurrencies = [ Currency.ETC; Currency.ETH; Currency.DAI ]
            allEtherCurrencies
        elif (address.StartsWith "L" || address.StartsWith "M") then
            let ltc = Currency.LTC
            UtxoCoin.Account.ValidateAddress ltc address
            [ ltc ]
        else
            let btc = Currency.BTC
            UtxoCoin.Account.ValidateAddress btc address
            [ btc ]

    let EstimateFee (account: IAccount) (amount: TransferAmount) destination: Async<IBlockchainFeeInfo> =
        async {
            match account with
            | :? UtxoCoin.IUtxoAccount as utxoAccount ->
                if not (account.Currency.IsUtxo()) then
                    failwithf "Currency %A not Utxo-type but account is? report this bug (estimatefee)" account.Currency
                let! fee = UtxoCoin.Account.EstimateFee utxoAccount amount destination
                return fee :> IBlockchainFeeInfo
            | _ ->
                if not (account.Currency.IsEtherBased()) then
                    failwithf "Currency %A not ether based and not UTXO either? not supported, report this bug (estimatefee)"
                        account.Currency
                let! fee = Ether.Account.EstimateFee account amount destination
                return fee :> IBlockchainFeeInfo
        }

    let private SaveOutgoingTransactionInCache transactionProposal (fee: IBlockchainFeeInfo) txId =
        let amountTransferredPlusFeeIfCurrencyFeeMatches =
            if transactionProposal.Amount.BalanceAtTheMomentOfSending = transactionProposal.Amount.ValueToSend
                || transactionProposal.Amount.Currency <> fee.Currency then
                transactionProposal.Amount.ValueToSend
            else
                transactionProposal.Amount.ValueToSend + fee.FeeValue
        Caching.Instance.StoreOutgoingTransaction
            transactionProposal.OriginAddress
            transactionProposal.Amount.Currency
            fee.Currency
            txId
            amountTransferredPlusFeeIfCurrencyFeeMatches
            fee.FeeValue

    // FIXME: broadcasting shouldn't just get N consistent replies from FaultToretantClient,
    // but send it to as many as possible, otherwise it could happen that some server doesn't
    // broadcast it even if you sent it
    let BroadcastTransaction (trans: SignedTransaction<_>): Async<Uri> =
        async {
            let currency = trans.TransactionInfo.Proposal.Amount.Currency

            let! txId =
                if currency.IsEtherBased() then
                    Ether.Account.BroadcastTransaction trans
                elif currency.IsUtxo() then
                    UtxoCoin.Account.BroadcastTransaction currency trans
                else
                    failwith (sprintf "Unknown currency %A" currency)

            SaveOutgoingTransactionInCache trans.TransactionInfo.Proposal trans.TransactionInfo.Metadata txId

            return BlockExplorer.GetTransaction currency txId
        }

    let SignTransaction (account: NormalAccount)
                        (destination: string)
                        (amount: TransferAmount)
                        (transactionMetadata: IBlockchainFeeInfo)
                        (password: string) =

        match transactionMetadata with
        | :? Ether.TransactionMetadata as etherTxMetada ->
            Ether.Account.SignTransaction
                  account
                  etherTxMetada
                  destination
                  amount
                  password
        | :? UtxoCoin.TransactionMetadata as btcTxMetadata ->
            match account with
            | :? UtxoCoin.NormalUtxoAccount as utxoAccount ->
                UtxoCoin.Account.SignTransaction
                    utxoAccount
                    btcTxMetadata
                    destination
                    amount
                    password
            | _ ->
                failwith "An UtxoCoin.TransactionMetadata should come with a UtxoCoin.Account"

        | _ -> failwith "fee type unknown"

    let private CreateArchivedAccount (currency: Currency) (unencryptedPrivateKey: string): ArchivedAccount =
        let fromUnencryptedPrivateKeyToPublicAddressFunc =
            if currency.IsUtxo() then
                UtxoCoin.Account.GetPublicAddressFromUnencryptedPrivateKey currency
            elif currency.IsEther() then
                Ether.Account.GetPublicAddressFromUnencryptedPrivateKey
            else
                failwith (sprintf "Unknown currency %A" currency)

        let fromConfigFileToPublicAddressFunc (accountConfigFile: FileRepresentation) =
            // there's no ETH unencrypted standard: https://github.com/ethereum/wiki/wiki/Web3-Secret-Storage-Definition
            // ... so we simply write the private key in string format
            let privateKeyFromConfigFile = accountConfigFile.Content()
            fromUnencryptedPrivateKeyToPublicAddressFunc privateKeyFromConfigFile

        let fileName = fromUnencryptedPrivateKeyToPublicAddressFunc unencryptedPrivateKey
        let conceptAccount = {
            Currency = currency
            FileRepresentation = { Name = fileName; Content = fun _ -> unencryptedPrivateKey }
            ExtractPublicAddressFromConfigFileFunc = fromConfigFileToPublicAddressFunc
        }
        let newAccountFile = Config.AddAccount conceptAccount AccountKind.Archived
        ArchivedAccount(currency, newAccountFile, fromConfigFileToPublicAddressFunc)

    let Archive (account: NormalAccount)
                (password: string)
                : unit =
        let currency = (account:>IAccount).Currency
        let privateKeyAsString =
            if currency.IsUtxo() then
                let privKey = UtxoCoin.Account.GetPrivateKey account password
                privKey.GetWif(UtxoCoin.Account.GetNetwork currency).ToWif()
            elif currency.IsEther() then
                let privKey = Ether.Account.GetPrivateKey account password
                privKey.GetPrivateKey()
            else
                failwith (sprintf "Unknown currency %A" currency)
        CreateArchivedAccount currency privateKeyAsString |> ignore
        Config.RemoveNormalAccount account

    let SweepArchivedFunds (account: ArchivedAccount)
                           (balance: decimal)
                           (destination: IAccount)
                           (txMetadata: IBlockchainFeeInfo) =
        match txMetadata with
        | :? Ether.TransactionMetadata as etherTxMetadata ->
            Ether.Account.SweepArchivedFunds account balance destination etherTxMetadata
        | :? UtxoCoin.TransactionMetadata as utxoTxMetadata ->
            match account with
            | :? UtxoCoin.ArchivedUtxoAccount as utxoAccount ->
                UtxoCoin.Account.SweepArchivedFunds utxoAccount balance destination utxoTxMetadata
            | _ ->
                failwithf "If tx metadata is UTXO type, archived account should be too"
        | _ -> failwith "tx metadata type unknown"

    let SendPayment (account: NormalAccount)
                    (txMetadata: IBlockchainFeeInfo)
                    (destination: string)
                    (amount: TransferAmount)
                    (password: string)
                    =
        let baseAccount = account :> IAccount
        if (baseAccount.PublicAddress.Equals(destination, StringComparison.InvariantCultureIgnoreCase)) then
            raise DestinationEqualToOrigin

        let currency = baseAccount.Currency
        ValidateAddress currency destination

        async {
            let! txId =
                match txMetadata with
                | :? UtxoCoin.TransactionMetadata as btcTxMetadata ->
                    if not (currency.IsUtxo()) then
                        failwithf "Currency %A not Utxo-type but tx metadata is? report this bug (sendpayment)" currency
                    match account with
                    | :? UtxoCoin.NormalUtxoAccount as utxoAccount ->
                        UtxoCoin.Account.SendPayment utxoAccount btcTxMetadata destination amount password
                    | _ ->
                        failwith "Account not Utxo-type but tx metadata is? report this bug (sendpayment)"

                | :? Ether.TransactionMetadata as etherTxMetadata ->
                    if not (currency.IsEtherBased()) then
                        failwith "Account not ether-type but tx metadata is? report this bug (sendpayment)"
                    Ether.Account.SendPayment account etherTxMetadata destination amount password
                | _ ->
                    failwithf "Unknown tx metadata type"

            let transactionProposal =
                {
                    OriginAddress = baseAccount.PublicAddress
                    Amount = amount
                    DestinationAddress = destination
                }

            SaveOutgoingTransactionInCache transactionProposal txMetadata txId

            return BlockExplorer.GetTransaction currency txId
        }

    let SignUnsignedTransaction (account)
                                (unsignedTrans: UnsignedTransaction<IBlockchainFeeInfo>)
                                password =
        let rawTransaction = SignTransaction account
                                 unsignedTrans.Proposal.DestinationAddress
                                 unsignedTrans.Proposal.Amount
                                 unsignedTrans.Metadata
                                 password

        { TransactionInfo = unsignedTrans; RawTransaction = rawTransaction }

    let private ExportSignedTransaction (trans: SignedTransaction<_>) =
        Marshalling.Serialize trans

    let private SerializeSignedTransactionPlain (trans: SignedTransaction<_>): string =
        let json =
            match trans.TransactionInfo.Metadata.GetType() with
            | t when t = typeof<Ether.TransactionMetadata> ->
                let unsignedEthTx = {
                    Metadata = box trans.TransactionInfo.Metadata :?> Ether.TransactionMetadata;
                    Proposal = trans.TransactionInfo.Proposal;
                    Cache = trans.TransactionInfo.Cache;
                }
                let signedEthTx = {
                    TransactionInfo = unsignedEthTx;
                    RawTransaction = trans.RawTransaction;
                }
                ExportSignedTransaction signedEthTx
            | t when t = typeof<UtxoCoin.TransactionMetadata> ->
                let unsignedBtcTx = {
                    Metadata = box trans.TransactionInfo.Metadata :?> UtxoCoin.TransactionMetadata;
                    Proposal = trans.TransactionInfo.Proposal;
                    Cache = trans.TransactionInfo.Cache;
                }
                let signedBtcTx = {
                    TransactionInfo = unsignedBtcTx;
                    RawTransaction = trans.RawTransaction;
                }
                ExportSignedTransaction signedBtcTx
            | _ -> failwith "Unknown miner fee type"
        json

    let SerializeSignedTransaction (transaction: SignedTransaction<_>)
                                   (compressed: bool)
                                       : string =

        let json = SerializeSignedTransactionPlain transaction
        if not compressed then
            json
        else
            Marshalling.Compress json

    let SaveSignedTransaction (trans: SignedTransaction<_>) (filePath: string) =
        let json = SerializeSignedTransaction trans false
        File.WriteAllText(filePath, json)

    let CreateReadOnlyAccounts (watchWalletInfo: WatchWalletInfo): unit =
        for etherCurrency in Currency.GetAll().Where(fun currency -> currency.IsEtherBased()) do
            ValidateAddress etherCurrency watchWalletInfo.EtherPublicAddress
            let conceptAccountForReadOnlyAccount = {
                Currency = etherCurrency
                FileRepresentation = { Name = watchWalletInfo.EtherPublicAddress; Content = fun _ -> String.Empty }
                ExtractPublicAddressFromConfigFileFunc = (fun file -> file.Name)
            }
            Config.AddAccount conceptAccountForReadOnlyAccount AccountKind.ReadOnly |> ignore

        for utxoCurrency in Currency.GetAll().Where(fun currency -> currency.IsUtxo()) do
            let address =
                UtxoCoin.Account.GetPublicAddressFromPublicKey utxoCurrency
                                                               (NBitcoin.PubKey(watchWalletInfo.UtxoCoinPublicKey))
            ValidateAddress utxoCurrency address
            let conceptAccountForReadOnlyAccount = {
                Currency = utxoCurrency
                FileRepresentation = { Name = address; Content = fun _ -> watchWalletInfo.UtxoCoinPublicKey }
                ExtractPublicAddressFromConfigFileFunc = (fun file -> file.Name)
            }
            Config.AddAccount conceptAccountForReadOnlyAccount AccountKind.ReadOnly |> ignore

    let Remove (account: ReadOnlyAccount) =
        Config.RemoveReadOnlyAccount account

    let private CreateConceptEtherAccountInternal (password: string) (seed: array<byte>)
                                                 : Async<FileRepresentation*(FileRepresentation->string)> =
        async {
            let! virtualFile = Ether.Account.Create password seed
            return virtualFile, Ether.Account.GetPublicAddressFromNormalAccountFile
        }

    let private CreateConceptAccountInternal (currency: Currency) (password: string) (seed: array<byte>)
                                            : Async<FileRepresentation*(FileRepresentation->string)> =
        async {
            if currency.IsUtxo() then
                let! virtualFile = UtxoCoin.Account.Create currency password seed
                return virtualFile, UtxoCoin.Account.GetPublicAddressFromNormalAccountFile currency
            elif currency.IsEtherBased() then
                return! CreateConceptEtherAccountInternal password seed
            else
                return failwith (sprintf "Unknown currency %A" currency)
        }


    let CreateConceptAccount (currency: Currency) (password: string) (seed: array<byte>)
                            : Async<ConceptAccount> =
        async {
            let! virtualFile, fromEncPrivKeyToPublicAddressFunc =
                CreateConceptAccountInternal currency password seed
            return {
                       Currency = currency;
                       FileRepresentation = virtualFile
                       ExtractPublicAddressFromConfigFileFunc = fromEncPrivKeyToPublicAddressFunc;
                   }
        }

    let private CreateConceptAccountAux (currency: Currency) (password: string) (seed: array<byte>)
                            : Async<List<ConceptAccount>> =
        async {
            let! singleAccount = CreateConceptAccount currency password seed
            return singleAccount::List.Empty
        }

    let CreateEtherNormalAccounts (password: string) (seed: array<byte>)
                                  : seq<Currency>*Async<List<ConceptAccount>> =
        let etherCurrencies = Currency.GetAll().Where(fun currency -> currency.IsEtherBased())
        let etherAccounts = async {
            let! virtualFile, fromEncPrivKeyToPublicAddressFunc =
                CreateConceptEtherAccountInternal password seed
            return seq {
                for etherCurrency in etherCurrencies do
                    yield {
                              Currency = etherCurrency;
                              FileRepresentation = virtualFile
                              ExtractPublicAddressFromConfigFileFunc = fromEncPrivKeyToPublicAddressFunc
                          }
            } |> List.ofSeq
        }
        etherCurrencies,etherAccounts

    let CreateNormalAccount (conceptAccount: ConceptAccount): NormalAccount =
        let newAccountFile = Config.AddAccount conceptAccount AccountKind.Normal
        NormalAccount(conceptAccount.Currency, newAccountFile, conceptAccount.ExtractPublicAddressFromConfigFileFunc)

    let GenerateMasterPrivateKey (passphrase: string)
                                 (dobPartOfSalt: DateTime) (emailPartOfSalt: string)
                                     : Async<array<byte>> =
        async {
            let salt = sprintf "%s+%s" (dobPartOfSalt.Date.ToString("yyyyMMdd")) (emailPartOfSalt.ToLower())
            let privateKeyBytes = WarpKey.CreatePrivateKey passphrase salt
            return privateKeyBytes
        }

    let CreateAllAccounts (masterPrivateKeyTask: Task<array<byte>>) (encryptionPassword: string): Async<unit> = async {

        let! privateKeyBytes = Async.AwaitTask masterPrivateKeyTask
        let ethCurrencies,etherAccounts = CreateEtherNormalAccounts encryptionPassword privateKeyBytes
        let nonEthCurrencies = Currency.GetAll().Where(fun currency -> not (ethCurrencies.Contains currency))

        let nonEtherAccounts: List<Async<List<ConceptAccount>>> =
            seq {
                // TODO: figure out if we can reuse CPU computation of WIF creation between BTC&LTC
                for nonEthCurrency in nonEthCurrencies do
                    yield CreateConceptAccountAux nonEthCurrency encryptionPassword privateKeyBytes
            } |> List.ofSeq

        let allAccounts = etherAccounts::nonEtherAccounts

        let createAllAccountsJob = Async.Parallel allAccounts

        let! allCreatedConceptAccounts = createAllAccountsJob
        for accountGroup in allCreatedConceptAccounts do
            for conceptAccount in accountGroup do
                CreateNormalAccount conceptAccount |> ignore
    }

    let public ExportUnsignedTransactionToJson trans =
        Marshalling.Serialize trans

    let private SerializeUnsignedTransactionPlain (transProposal: UnsignedTransactionProposal)
                                                  (txMetadata: IBlockchainFeeInfo)
                                                      : string =

        ValidateAddress transProposal.Amount.Currency transProposal.DestinationAddress

        let readOnlyAccounts = GetAllActiveAccounts().OfType<ReadOnlyAccount>()

        match txMetadata with
        | :? Ether.TransactionMetadata as etherTxMetadata ->
            Ether.Account.SaveUnsignedTransaction transProposal etherTxMetadata readOnlyAccounts
        | :? UtxoCoin.TransactionMetadata as btcTxMetadata ->
            UtxoCoin.Account.SaveUnsignedTransaction transProposal btcTxMetadata readOnlyAccounts
        | _ -> failwith "fee type unknown"

    let SerializeUnsignedTransaction (transProposal: UnsignedTransactionProposal)
                                     (txMetadata: IBlockchainFeeInfo)
                                     (compressed: bool)
                                         : string =

        let json = SerializeUnsignedTransactionPlain transProposal txMetadata
        if not compressed then
            json
        else
            Marshalling.Compress json

    let SaveUnsignedTransaction (transProposal: UnsignedTransactionProposal)
                                (txMetadata: IBlockchainFeeInfo)
                                (filePath: string) =
        let json = SerializeUnsignedTransaction transProposal txMetadata false
        File.WriteAllText(filePath, json)

    let public ImportUnsignedTransactionFromJson (jsonOrCompressedJson: string): UnsignedTransaction<IBlockchainFeeInfo> =

        let json =
            try
                Marshalling.Decompress jsonOrCompressedJson
            with
            | :? Marshalling.CompressionOrDecompressionException ->
                jsonOrCompressedJson

        let transType = Marshalling.ExtractType json

        match transType with
        | _ when transType = typeof<UnsignedTransaction<UtxoCoin.TransactionMetadata>> ->
            let deserializedBtcTransaction: UnsignedTransaction<UtxoCoin.TransactionMetadata> =
                    Marshalling.Deserialize json
            deserializedBtcTransaction.ToAbstract()
        | _ when transType = typeof<UnsignedTransaction<Ether.TransactionMetadata>> ->
            let deserializedBtcTransaction: UnsignedTransaction<Ether.TransactionMetadata> =
                    Marshalling.Deserialize json
            deserializedBtcTransaction.ToAbstract()
        | unexpectedType ->
            raise <| Exception(sprintf "Unknown unsignedTransaction subtype: %s" unexpectedType.FullName)

    let public ImportSignedTransactionFromJson (jsonOrCompressedJson: string): SignedTransaction<IBlockchainFeeInfo> =

        let json =
            try
                Marshalling.Decompress jsonOrCompressedJson
            with
            | :? Marshalling.CompressionOrDecompressionException ->
                jsonOrCompressedJson

        let transType = Marshalling.ExtractType json

        match transType with
        | _ when transType = typeof<SignedTransaction<UtxoCoin.TransactionMetadata>> ->
            let deserializedBtcTransaction: SignedTransaction<UtxoCoin.TransactionMetadata> =
                    Marshalling.Deserialize json
            deserializedBtcTransaction.ToAbstract()
        | _ when transType = typeof<SignedTransaction<Ether.TransactionMetadata>> ->
            let deserializedBtcTransaction: SignedTransaction<Ether.TransactionMetadata> =
                    Marshalling.Deserialize json
            deserializedBtcTransaction.ToAbstract()
        | unexpectedType ->
            raise <| Exception(sprintf "Unknown signedTransaction subtype: %s" unexpectedType.FullName)

    let public ImportTransactionFromJson (jsonOrCompressedJson: string): ImportedTransaction<IBlockchainFeeInfo> =

        let json =
            try
                Marshalling.Decompress jsonOrCompressedJson
            with
            | :? Marshalling.CompressionOrDecompressionException ->
                jsonOrCompressedJson

        let transType = Marshalling.ExtractType json

        match transType with
        | _ when transType = typeof<UnsignedTransaction<UtxoCoin.TransactionMetadata>> ->
            let deserializedTransaction: UnsignedTransaction<UtxoCoin.TransactionMetadata> =
                    Marshalling.Deserialize json
            Unsigned(deserializedTransaction.ToAbstract())
        | _ when transType = typeof<UnsignedTransaction<Ether.TransactionMetadata>> ->
            let deserializedTransaction: UnsignedTransaction<Ether.TransactionMetadata> =
                    Marshalling.Deserialize json
            Unsigned(deserializedTransaction.ToAbstract())
        | _ when transType = typeof<SignedTransaction<UtxoCoin.TransactionMetadata>> ->
            let deserializedTransaction: SignedTransaction<UtxoCoin.TransactionMetadata> =
                    Marshalling.Deserialize json
            Signed(deserializedTransaction.ToAbstract())
        | _ when transType = typeof<SignedTransaction<Ether.TransactionMetadata>> ->
            let deserializedTransaction: SignedTransaction<Ether.TransactionMetadata> =
                    Marshalling.Deserialize json
            Signed(deserializedTransaction.ToAbstract())
        | unexpectedType ->
            raise(new Exception(sprintf "Unknown unsignedTransaction subtype: %s" unexpectedType.FullName))


    let LoadSignedTransactionFromFile (filePath: string) =
        let signedTransInJson = File.ReadAllText(filePath)

        ImportSignedTransactionFromJson signedTransInJson

    let LoadUnsignedTransactionFromFile (filePath: string): UnsignedTransaction<IBlockchainFeeInfo> =
        let unsignedTransInJson = File.ReadAllText(filePath)

        ImportUnsignedTransactionFromJson unsignedTransInJson
<|MERGE_RESOLUTION|>--- conflicted
+++ resolved
@@ -7,89 +7,22 @@
 
 module Account =
 
-<<<<<<< HEAD
-    let private GetBalanceInternal(account: IAccount) (onlyConfirmed: bool) (mode: Mode): Async<decimal> =
-        async {
-            match account with
-            | :? UtxoCoin.IUtxoAccount as utxoAccount ->
-                if not (account.Currency.IsUtxo()) then
-                    failwithf "Currency %A not Utxo-type but account is? report this bug (balance)" account.Currency
-
-                if onlyConfirmed then
-                    return! UtxoCoin.Account.GetConfirmedBalance utxoAccount mode
-                else
-                    return! UtxoCoin.Account.GetUnconfirmedPlusConfirmedBalance utxoAccount mode
-            | _ ->
-                if not (account.Currency.IsEtherBased()) then
-                    failwithf "Currency %A not ether based and not UTXO either? not supported, report this bug (balance)"
-                        account.Currency
-
-                if onlyConfirmed then
-                    return! Ether.Account.GetConfirmedBalance account mode
-                else
-                    return! Ether.Account.GetUnconfirmedPlusConfirmedBalance account mode
-        }
-
-    let private GetBalanceFromServer (account: IAccount) (onlyConfirmed: bool) (mode: Mode)
-                                         : Async<Option<decimal>> =
-        async {
-            try
-                let! balance = GetBalanceInternal account onlyConfirmed mode
-                return Some balance
-            with
-            | ex ->
-                if (FSharpUtil.FindException<ServerUnavailabilityException> ex).IsSome then
-                    return None
-                else
-                    return raise (FSharpUtil.ReRaise ex)
-        }
-
-    let GetUnconfirmedPlusConfirmedBalance(account: IAccount) =
-        GetBalanceFromServer account false
-
-    let GetConfirmedBalance(account: IAccount) =
-        GetBalanceFromServer account true
-
-    let private GetShowableBalanceAndImminentPaymentInternal (account: IAccount) (mode: Mode)
-                                                                 : Async<Option<decimal*Option<bool>>> = async {
-
-        let! confirmed = GetConfirmedBalance account mode
-        if mode = Mode.Fast && Caching.Instance.FirstRun then
-            match confirmed with
-            | None -> return None
-            | Some confirmedAmount -> return Some(confirmedAmount,
-                                                  // this None below means "we don't know"
-                                                  None)
-        else
-            let! unconfirmed = GetUnconfirmedPlusConfirmedBalance account mode
-            match unconfirmed,confirmed with
-            | Some unconfirmedAmount,Some confirmedAmount ->
-                if (unconfirmedAmount > confirmedAmount) then
-                    return Some (confirmedAmount, Some true)
-                else
-                    return Some (unconfirmedAmount, Some false)
-            | _ ->
-                match confirmed with
-                | None -> return None
-                | Some confirmedAmount -> return Some(confirmedAmount, Some false)
-    }
-=======
-    let private GetShowableBalanceInternal(account: IAccount) (mode: Mode): Async<Option<decimal>> =
+    let private GetShowableBalanceAndImminentPaymentInternal(account: IAccount) (mode: Mode)
+                                                                : Async<Option<decimal*Option<bool>>> =
         match account with
         | :? UtxoCoin.IUtxoAccount as utxoAccount ->
             if not (account.Currency.IsUtxo()) then
                 failwithf "Currency %A not Utxo-type but account is? report this bug (balance)" account.Currency
 
-            UtxoCoin.Account.GetShowableBalance utxoAccount mode
+            UtxoCoin.Account.GetShowableBalanceAndImminentIncomingPayment utxoAccount mode
         | _ ->
             if not (account.Currency.IsEtherBased()) then
                 failwithf "Currency %A not ether based and not UTXO either? not supported, report this bug (balance)"
                     account.Currency
-            Ether.Account.GetShowableBalance account mode
->>>>>>> 13a65237
+            Ether.Account.GetShowableBalanceAndImminentIncomingPayment account mode
 
     let GetShowableBalanceAndImminentIncomingPayment (account: IAccount) (mode: Mode)
-                                                 : Async<MaybeCached<decimal>*Option<bool>> =
+                                                         : Async<MaybeCached<decimal>*Option<bool>> =
         async {
             let! maybeBalanceAndImminentIncomingPayment = GetShowableBalanceAndImminentPaymentInternal account mode
             match maybeBalanceAndImminentIncomingPayment with
@@ -192,12 +125,12 @@
 
                 for accountFile in Config.GetAccountFiles [currency] AccountKind.Archived do
                     let account = ArchivedAccount(currency, accountFile, fromConfigAccountFileToPublicAddressFunc)
-                    let maybeBalanceJob = GetShowableBalanceInternal account Mode.Fast
+                    let maybeBalanceJob = GetShowableBalanceAndImminentPaymentInternal account Mode.Fast
                     yield async {
                         let! maybeBalance = maybeBalanceJob
                         let positiveBalance =
                             match maybeBalance with
-                            | Some balance ->
+                            | Some (balance,_) ->
                                 if (balance > 0m) then
                                     Some(balance)
                                 else
