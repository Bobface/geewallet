--- conflicted
+++ resolved
@@ -101,9 +101,6 @@
 
     - ./configure.sh &&
       make &&
-<<<<<<< HEAD
-      make update-servers
-=======
       make update-servers
 
 # snap package generation is not working with GitLabCI; TODO: report bug
@@ -128,5 +125,4 @@
 #  artifacts:
 #    paths:
 #      - gwallet*.snap
-#    expire_in: 50days
->>>>>>> 14f1747d
+#    expire_in: 50days