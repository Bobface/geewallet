--- conflicted
+++ resolved
@@ -92,21 +92,17 @@
   script:
     - ./scripts/install_mono_from_microsoft_deb_packages.sh
 
-<<<<<<< HEAD
     # NOTE: this is needed as a workaround to this bug: https://github.com/mono/mono/issues/10570
     - ./scripts/install_dotnet_sdk_from_microsoft_deb_packages.sh
 
     # so that it builds the GTK frontend
     - apt install -y libgtk2.0-cil-dev
 
-    - time (./configure.sh && make && make install)
-=======
     - ./configure.sh
     - make sanitycheck
     - make strict
     - make
     - make install
->>>>>>> 6eeaa141
     # so that we log the version of nuget for when it works
     - make nuget
 
